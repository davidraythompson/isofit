#! /usr/bin/env python
#
#  Copyright 2018 California Institute of Technology
#
#  Licensed under the Apache License, Version 2.0 (the "License");
#  you may not use this file except in compliance with the License.
#  You may obtain a copy of the License at
#
#      http://www.apache.org/licenses/LICENSE-2.0
#
#  Unless required by applicable law or agreed to in writing, software
#  distributed under the License is distributed on an "AS IS" BASIS,
#  WITHOUT WARRANTIES OR CONDITIONS OF ANY KIND, either express or implied.
#  See the License for the specific language governing permissions and
#  limitations under the License.
#
# ISOFIT: Imaging Spectrometer Optimal FITting
# Author: David R Thompson, david.r.thompson@jpl.nasa.gov
#         Adam Erickson, adam.m.erickson@nasa.gov
#

import os
import sys
import json
import argparse
import scipy as s
from spectral.io import envi
from scipy.io import savemat
import cProfile
import logging
<<<<<<< HEAD
=======
import warnings
>>>>>>> 5d7579ff

from isofit.common import load_config, expand_all_paths, load_spectrum
from isofit.forward import ForwardModel
from isofit.inverse import Inversion
from isofit.inverse_mcmc import MCMCInversion
from isofit.geometry import Geometry
from isofit.fileio import IO
from isofit import __version__


warnings.filterwarnings("ignore")


def main():

    description = "Spectroscopic Surface & Atmosphere Fitting"  # unused

    parser = argparse.ArgumentParser()
    parser.add_argument('config_file')
    parser.add_argument('--level', default='INFO')
    parser.add_argument('--row_column', default='')
    parser.add_argument('--profile', action='store_true')
    parser.add_argument('-v', '--version', action='version',
                        version='%(prog)s {version}'.format(version=__version__))
    args = parser.parse_args()

    logging.basicConfig(format='%(message)s', level=args.level)

    # Load the configuration file.
    config = load_config(args.config_file)

    # Build the forward model and inversion objects.
    fm = ForwardModel(config['forward_model'])
    if 'mcmc_inversion' in config:
        iv = MCMCInversion(config['mcmc_inversion'], fm)
    else:
        iv = Inversion(config['inversion'], fm)

    # We set the row and column range of our analysis. The user can
    # specify: a single number, in which case it is interpreted as a row;
    # a comma-separated pair, in which case it is interpreted as a
    # row/column tuple (i.e. a single spectrum); or a comma-separated
    # quartet, in which case it is interpreted as a row, column range in the
    # order (line_start, line_end, sample_start, sample_end) - all values are
    # inclusive. If none of the above, we will analyze the whole cube.
    rows, cols = None, None

    if len(args.row_column) > 0:
        ranges = args.row_column.split(',')

        if len(ranges) == 1:
            rows, cols = [int(ranges[0])], None

        if len(ranges) == 2:
            row_start, row_end = ranges
            rows, cols = range(int(row_start), int(row_end)), None

        elif len(ranges) == 4:
            row_start, row_end, col_start, col_end = ranges
            line_start, line_end, samp_start, samp_end = ranges
            rows = range(int(row_start), int(row_end))
            cols = range(int(col_start), int(col_end))

    # Iterate over all spectra, reading and writing through the IO
    # object to handle formatting, buffering, and deferred write-to-file.
    # The idea is to avoid reading the entire file into memory, or hitting
    # the physical disk too often.
    io = IO(config, fm, iv, rows, cols)
    for row, col, meas, geom, configs in io:

        if meas is not None and all(meas < -49.0):

            # Bad data flags
            states = []

        else:

            # update model components with new configuration parameters
            # specific to this spectrum.  Typically these would be empty,
            # though they could contain new location-specific prior
            # distributions.
            fm.reconfigure(*configs)

            if args.profile:

                # Profile output
                gbl, lcl = globals(), locals()
                cProfile.runctx('iv.invert(meas, geom, configs)', gbl, lcl)

            else:

                # The inversion returns a list of states, which are
                # intepreted either as samples from the posterior (MCMC case)
                # or as a gradient descent trajectory (standard case). For
                # a trajectory, the last spectrum is the converged solution.
                states = iv.invert(meas, geom)

        io.write_spectrum(row, col, states, meas, geom)


if __name__ == '__main__':
    main()<|MERGE_RESOLUTION|>--- conflicted
+++ resolved
@@ -28,10 +28,6 @@
 from scipy.io import savemat
 import cProfile
 import logging
-<<<<<<< HEAD
-=======
-import warnings
->>>>>>> 5d7579ff
 
 from isofit.common import load_config, expand_all_paths, load_spectrum
 from isofit.forward import ForwardModel
@@ -40,9 +36,6 @@
 from isofit.geometry import Geometry
 from isofit.fileio import IO
 from isofit import __version__
-
-
-warnings.filterwarnings("ignore")
 
 
 def main():
