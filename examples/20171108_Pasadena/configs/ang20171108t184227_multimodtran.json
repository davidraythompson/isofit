--- conflicted
+++ resolved
@@ -39,15 +39,6 @@
           "TRUEAZ": 0
         },
         "SURFACE": {
-<<<<<<< HEAD
-           "SURFTYPE": "REFL_LAMBER_MODEL",
-           "GNDALT": 0.35,
-           "NSURF": 1,
-           "SURFP": {
-             "CSALB": "LAMB_CONST_0_PCT"
-           }
-         },
-=======
           "SURFTYPE": "REFL_LAMBER_MODEL",
           "GNDALT": 0.35,
           "NSURF": 1,
@@ -55,7 +46,6 @@
             "CSALB": "LAMB_CONST_0_PCT"
           }
         },
->>>>>>> 148c7804
         "SPECTRAL": {
           "V1": 350.0,
           "V2": 2520.0,
