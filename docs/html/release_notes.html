
<!DOCTYPE html PUBLIC "-//W3C//DTD XHTML 1.0 Transitional//EN"
  "http://www.w3.org/TR/xhtml1/DTD/xhtml1-transitional.dtd">

<html xmlns="http://www.w3.org/1999/xhtml">
  <head>
    <meta http-equiv="X-UA-Compatible" content="IE=Edge" />
    <meta http-equiv="Content-Type" content="text/html; charset=utf-8" />
<<<<<<< HEAD
    <title>Release Notes (version 0.4.0) &#8212; ISOFIT 0.4.0 documentation</title>
=======
    <title>Release Notes (version 0.3.1) &#8212; ISOFIT 0.3.1 documentation</title>
>>>>>>> 7d86695e
    <link rel="stylesheet" href="_static/alabaster.css" type="text/css" />
    <link rel="stylesheet" href="_static/pygments.css" type="text/css" />
    <script type="text/javascript" src="_static/documentation_options.js"></script>
    <script type="text/javascript" src="_static/jquery.js"></script>
    <script type="text/javascript" src="_static/underscore.js"></script>
    <script type="text/javascript" src="_static/doctools.js"></script>
    <script type="text/javascript" src="https://cdnjs.cloudflare.com/ajax/libs/mathjax/2.7.1/MathJax.js?config=TeX-AMS-MML_HTMLorMML"></script>
    <link rel="index" title="Index" href="genindex.html" />
    <link rel="search" title="Search" href="search.html" />
    <link rel="next" title="Imaging Spectrometer Optimal FITting (ISOFIT) Overview" href="README_include.html" />
    <link rel="prev" title="ISOFIT Documentation" href="index.html" />
   
  <link rel="stylesheet" href="_static/custom.css" type="text/css" />
  
  
  <meta name="viewport" content="width=device-width, initial-scale=0.9, maximum-scale=0.9" />

  </head><body>
  

    <div class="document">
      <div class="documentwrapper">
        <div class="bodywrapper">
          <div class="body" role="main">
            
<<<<<<< HEAD
  <div class="section" id="release-notes-version-0-4-0">
<h1>Release Notes (version 0.4.0)<a class="headerlink" href="#release-notes-version-0-4-0" title="Permalink to this headline">¶</a></h1>
<p><em>August 30, 2018</em></p>
<p>We are very excited to share this release of ISOFIT with the community!</p>
<p>The routines and utilities in this codebase fit surface, atmosphere and instrument models to imaging spectrometer data using an Optimal Estimation (OE) approach.  This method can be used to perform atmospheric correction given a measured calibrated radiance file, either as a single spectra text file or as an imaging spectrometer data cube.</p>
<p>The project is undergoing rapid development, and we are providing an early release with the understanding that there will be many changes and improvements in the near future.</p>
<p>Release 0.4 introduces significant speed improvements thanks to matrix decompositions, just-in-time compilation, and some hashing.  Your inversions will likely be faster by a factor of two or better.</p>
=======
  <div class="section" id="release-notes-version-0-3-1">
<h1>Release Notes (version 0.3.1)<a class="headerlink" href="#release-notes-version-0-3-1" title="Permalink to this headline">¶</a></h1>
<p><em>August 14, 2018</em></p>
<p>We are very excited to share this release of ISOFIT with the community!</p>
<p>The routines and utilities in this codebase fit surface, atmosphere and instrument models to imaging spectrometer data using an Optimal Estimation (OE) approach.  This method can be used to perform atmospheric correction given a measured calibrated radiance file, either as a single spectra text file or as an imaging spectrometer data cube.</p>
<p>The project is undergoing rapid development, and we are providing an early release with the understanding that there will be many changes and improvements in the near future.</p>
<p>Release 0.3 includes a Markov Chain Monte Carlo (MCMC) inversion method to sample directly from the posterior.  This functionality should be considered highly experimental! It also contains minor improvements:</p>
<ul class="simple">
<li>Better aerosol parameterization</li>
<li>PEP8 style compliance unit tests</li>
<li>Better PEP8 compliance overall</li>
</ul>
>>>>>>> 7d86695e
<div class="section" id="examples">
<h2>Examples<a class="headerlink" href="#examples" title="Permalink to this headline">¶</a></h2>
<p>We have included examples of retrievals running on individual radiance spectra in text format. These spectra were acquired by JPL’s Airborne Visible/Infrared Imaging Spectrometer Next Generation (AVIRIS-NG) instrument over Pasadena on 8 November 2017.  Measured radiance files can found in the “examples/20171108_Pasadena/remote” folder and the full configuration files for running the retrieval can be found in the “examples/20171108_Pasadena/configs” folder.</p>
</div>
<div class="section" id="supported-radiative-transfer-codes">
<h2>Supported Radiative Transfer Codes<a class="headerlink" href="#supported-radiative-transfer-codes" title="Permalink to this headline">¶</a></h2>
<p>We designed he ISOFIT code for flexibility and modularity.  It allows for different implementations of radiative transfer codes including open-source options.  Currently two interfaces are supported: MODTRAN 6.0 (preferred) and the open source package <a class="reference external" href="http://www.libradtran.org/doku.php">LibRadTran</a>.</p>
</div>
<div class="section" id="roadmap">
<h2>Roadmap<a class="headerlink" href="#roadmap" title="Permalink to this headline">¶</a></h2>
<p>We are developing the following upgrades for the near future:</p>
<ul class="simple">
<li>Add additional radiative transfer model interfaces</li>
<li>Optimize code execution speed for improved performance</li>
<li>Remove dependency on “spectral” package</li>
<li>Improve unit test coverage</li>
<li>Augment documentation</li>
</ul>
</div>
<div class="section" id="known-issues">
<h2>Known Issues<a class="headerlink" href="#known-issues" title="Permalink to this headline">¶</a></h2>
<p>Issues will be added as they are discovered.  See the <a class="reference external" href="https://github.com/davidraythompson/isofit/issues">issue tracker</a> for more details.</p>
</div>
</div>


          </div>
        </div>
      </div>
      <div class="sphinxsidebar" role="navigation" aria-label="main navigation">
        <div class="sphinxsidebarwrapper">
<h1 class="logo"><a href="index.html">ISOFIT</a></h1>








<h3>Navigation</h3>
<p class="caption"><span class="caption-text">Contents:</span></p>
<ul class="current">
<<<<<<< HEAD
<li class="toctree-l1 current"><a class="current reference internal" href="#">Release Notes (version 0.4.0)</a><ul>
=======
<li class="toctree-l1 current"><a class="current reference internal" href="#">Release Notes (version 0.3.1)</a><ul>
>>>>>>> 7d86695e
<li class="toctree-l2"><a class="reference internal" href="#examples">Examples</a></li>
<li class="toctree-l2"><a class="reference internal" href="#supported-radiative-transfer-codes">Supported Radiative Transfer Codes</a></li>
<li class="toctree-l2"><a class="reference internal" href="#roadmap">Roadmap</a></li>
<li class="toctree-l2"><a class="reference internal" href="#known-issues">Known Issues</a></li>
</ul>
</li>
<li class="toctree-l1"><a class="reference internal" href="README_include.html">Imaging Spectrometer Optimal FITting (ISOFIT) Overview</a></li>
<li class="toctree-l1"><a class="reference internal" href="isofit_formats.html">ISOFIT Code and File Formats</a></li>
<li class="toctree-l1"><a class="reference internal" href="multicomponent_surface.html">The Multicomponent Surface Model</a></li>
</ul>

<div class="relations">
<h3>Related Topics</h3>
<ul>
  <li><a href="index.html">Documentation overview</a><ul>
      <li>Previous: <a href="index.html" title="previous chapter">ISOFIT Documentation</a></li>
      <li>Next: <a href="README_include.html" title="next chapter">Imaging Spectrometer Optimal FITting (ISOFIT) Overview</a></li>
  </ul></li>
</ul>
</div>
<div id="searchbox" style="display: none" role="search">
  <h3>Quick search</h3>
    <div class="searchformwrapper">
    <form class="search" action="search.html" method="get">
      <input type="text" name="q" />
      <input type="submit" value="Go" />
      <input type="hidden" name="check_keywords" value="yes" />
      <input type="hidden" name="area" value="default" />
    </form>
    </div>
</div>
<script type="text/javascript">$('#searchbox').show(0);</script>
        </div>
      </div>
      <div class="clearer"></div>
    </div>
    <div class="footer">
      &copy;2018, David R. Thompson.
      
      |
      Powered by <a href="http://sphinx-doc.org/">Sphinx 1.7.4</a>
      &amp; <a href="https://github.com/bitprophet/alabaster">Alabaster 0.7.10</a>
      
      |
      <a href="_sources/release_notes.rst.txt"
          rel="nofollow">Page source</a>
    </div>

    

    
  </body>
</html><|MERGE_RESOLUTION|>--- conflicted
+++ resolved
@@ -6,11 +6,7 @@
   <head>
     <meta http-equiv="X-UA-Compatible" content="IE=Edge" />
     <meta http-equiv="Content-Type" content="text/html; charset=utf-8" />
-<<<<<<< HEAD
     <title>Release Notes (version 0.4.0) &#8212; ISOFIT 0.4.0 documentation</title>
-=======
-    <title>Release Notes (version 0.3.1) &#8212; ISOFIT 0.3.1 documentation</title>
->>>>>>> 7d86695e
     <link rel="stylesheet" href="_static/alabaster.css" type="text/css" />
     <link rel="stylesheet" href="_static/pygments.css" type="text/css" />
     <script type="text/javascript" src="_static/documentation_options.js"></script>
@@ -36,7 +32,6 @@
         <div class="bodywrapper">
           <div class="body" role="main">
             
-<<<<<<< HEAD
   <div class="section" id="release-notes-version-0-4-0">
 <h1>Release Notes (version 0.4.0)<a class="headerlink" href="#release-notes-version-0-4-0" title="Permalink to this headline">¶</a></h1>
 <p><em>August 30, 2018</em></p>
@@ -44,20 +39,6 @@
 <p>The routines and utilities in this codebase fit surface, atmosphere and instrument models to imaging spectrometer data using an Optimal Estimation (OE) approach.  This method can be used to perform atmospheric correction given a measured calibrated radiance file, either as a single spectra text file or as an imaging spectrometer data cube.</p>
 <p>The project is undergoing rapid development, and we are providing an early release with the understanding that there will be many changes and improvements in the near future.</p>
 <p>Release 0.4 introduces significant speed improvements thanks to matrix decompositions, just-in-time compilation, and some hashing.  Your inversions will likely be faster by a factor of two or better.</p>
-=======
-  <div class="section" id="release-notes-version-0-3-1">
-<h1>Release Notes (version 0.3.1)<a class="headerlink" href="#release-notes-version-0-3-1" title="Permalink to this headline">¶</a></h1>
-<p><em>August 14, 2018</em></p>
-<p>We are very excited to share this release of ISOFIT with the community!</p>
-<p>The routines and utilities in this codebase fit surface, atmosphere and instrument models to imaging spectrometer data using an Optimal Estimation (OE) approach.  This method can be used to perform atmospheric correction given a measured calibrated radiance file, either as a single spectra text file or as an imaging spectrometer data cube.</p>
-<p>The project is undergoing rapid development, and we are providing an early release with the understanding that there will be many changes and improvements in the near future.</p>
-<p>Release 0.3 includes a Markov Chain Monte Carlo (MCMC) inversion method to sample directly from the posterior.  This functionality should be considered highly experimental! It also contains minor improvements:</p>
-<ul class="simple">
-<li>Better aerosol parameterization</li>
-<li>PEP8 style compliance unit tests</li>
-<li>Better PEP8 compliance overall</li>
-</ul>
->>>>>>> 7d86695e
 <div class="section" id="examples">
 <h2>Examples<a class="headerlink" href="#examples" title="Permalink to this headline">¶</a></h2>
 <p>We have included examples of retrievals running on individual radiance spectra in text format. These spectra were acquired by JPL’s Airborne Visible/Infrared Imaging Spectrometer Next Generation (AVIRIS-NG) instrument over Pasadena on 8 November 2017.  Measured radiance files can found in the “examples/20171108_Pasadena/remote” folder and the full configuration files for running the retrieval can be found in the “examples/20171108_Pasadena/configs” folder.</p>
@@ -101,11 +82,7 @@
 <h3>Navigation</h3>
 <p class="caption"><span class="caption-text">Contents:</span></p>
 <ul class="current">
-<<<<<<< HEAD
 <li class="toctree-l1 current"><a class="current reference internal" href="#">Release Notes (version 0.4.0)</a><ul>
-=======
-<li class="toctree-l1 current"><a class="current reference internal" href="#">Release Notes (version 0.3.1)</a><ul>
->>>>>>> 7d86695e
 <li class="toctree-l2"><a class="reference internal" href="#examples">Examples</a></li>
 <li class="toctree-l2"><a class="reference internal" href="#supported-radiative-transfer-codes">Supported Radiative Transfer Codes</a></li>
 <li class="toctree-l2"><a class="reference internal" href="#roadmap">Roadmap</a></li>
