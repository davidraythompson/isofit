#
#  Copyright 2019 California Institute of Technology
#
#  Licensed under the Apache License, Version 2.0 (the "License");
#  you may not use this file except in compliance with the License.
#  You may obtain a copy of the License at
#
#      http://www.apache.org/licenses/LICENSE-2.0
#
#  Unless required by applicable law or agreed to in writing, software
#  distributed under the License is distributed on an "AS IS" BASIS,
#  WITHOUT WARRANTIES OR CONDITIONS OF ANY KIND, either express or implied.
#  See the License for the specific language governing permissions and
#  limitations under the License.
#
# ISOFIT: Imaging Spectrometer Optimal FITting
# Author: David R Thompson, david.r.thompson@jpl.nasa.gov
#

import os
import sys
import re
import time
import json
import logging
import multiprocessing
import subprocess
from datetime import datetime
from copy import deepcopy
import scipy as s
from spectral.io import envi
<<<<<<< HEAD
from scipy.io import loadmat, savemat
from copy import deepcopy
=======
>>>>>>> 5d7579ff
from scipy.linalg import block_diag, det, norm, pinv, sqrtm, inv
from scipy.signal import convolve, gaussian, medfilt
from scipy.interpolate import interp1d
from scipy.optimize import minimize_scalar as min1d
from scipy.stats import multivariate_normal as mvn
import pylab as plt
<<<<<<< HEAD
import multiprocessing
import subprocess
from datetime import datetime

from .common import json_load_ascii, combos, VectorInterpolator
from .common import recursive_replace, eps
from .common import resample_spectrum, load_wavelen
=======

from .common import json_load_ascii, combos, VectorInterpolator, \
    recursive_replace, eps, resample_spectrum, load_wavelen
>>>>>>> 5d7579ff
from .rt_lut import TabularRT, FileExistsError, spawn_rt
from .geometry import Geometry


eps = 1e-5  # used for finite difference derivative calculations

sixs_template = '''0 (User defined)
{solzen} {solaz} {viewzen} {viewaz} {month} {day}
8  (User defined H2O, O3)
{H2OSTR}, {O3}
{aermodel}
0
{AOT550}
-{elev:.2f} (target level)
-{alt:.2f} (sensor level)
-{H2OSTR}, -{O3}
{AOT550}
-2 
{wlinf}
{wlsup}
0 Homogeneous surface
0 (no directional effects)
0
0
0
-1 No atm. corrections selected
'''


class SixSRT(TabularRT):
    """A model of photon transport including the atmosphere."""

    def __init__(self, config):

        TabularRT.__init__(self, config)
        self.sixs_dir = self.find_basedir(config)
        self.wl, self.fwhm = load_wavelen(config['wavelength_file'])
        self.sixs_grid_init = s.arange(self.wl[0], self.wl[-1]+2.5, 2.5)
        self.sixs_ngrid_init = len(self.sixs_grid_init)
        self.sixs_dir = self.find_basedir(config)
        self.params = {'aermodel': 1,
                       'AOT550': 0.01,
                       'H2OSTR': 0,
                       'O3': 0.40,
                       'day':   config['day'],
                       'month': config['month'],
                       'elev':  config['elev'],
                       'alt':   config['alt'],
                       'atm_file': None,
                       'abscf_data_directory': None,
                       'wlinf': self.sixs_grid_init[0]/1000.0,  # convert to nm
                       'wlsup': self.sixs_grid_init[-1]/1000.0}

        if 'obs_file' in config:
            # A special case where we load the observation geometry
            # from a custom-crafted text file
            g = Geometry(obs=config['obs_file'])
            self.params['solzen'] = g.solar_zenith
            self.params['solaz'] = g.solar_azimuth
            self.params['viewzen'] = g.observer_zenith
            self.params['viewaz'] = g.observer_azimuth
        else:
            # We have to get geometry from somewhere, so we presume it is
            # in the configuration file.
            for f in ['solzen', 'viewzen', 'solaz', 'viewaz']:
                self.params[f] = config[f]

        self.esd = s.loadtxt(config['earth_sun_distance_file'])
        dt = datetime(2000, self.params['month'], self.params['day'])
        self.day_of_year = dt.timetuple().tm_yday
        self.irr_factor = self.esd[self.day_of_year-1, 1]

        irr = s.loadtxt(config['irradiance_file'], comments='#')
        self.iwl, self.irr = irr.T
        self.irr = self.irr / 10.0  # convert, uW/nm/cm2
        self.irr = self.irr / self.irr_factor**2  # consider solar distance

        self.build_lut()

    def find_basedir(self, config):
        '''Seek out a sixs base directory'''

        if 'sixs_installation' in config:
            return config['sixs_installation']
        if 'SIXS_DIR' in os.getenv():
            return os.getenv('SIXS_DIR')
        return None

    def rebuild_cmd(self, point, fn):

        # start with defaults
        vals = self.params.copy()
        for n, v in zip(self.lut_names, point):
            vals[n] = v

        # Translate a couple of special cases
        if 'H2OSTR' in self.lut_names:
            vals['h2o_mm'] = vals['H2OSTR']*10.0

        # Check rebuild conditions: LUT is missing or from a different config
        sixspath = self.sixs_dir+'/sixsV2.1'
        scriptfilename = 'LUT_'+fn+'.sh'
        scriptfilepath = os.path.join(self.lut_dir, scriptfilename)
        infilename = 'LUT_'+fn+'.inp'
        infilepath = os.path.join(self.lut_dir, infilename)
        outfilename = fn
        outfilepath = os.path.join(self.lut_dir, outfilename)
        if os.path.exists(outfilepath) and os.path.exists(infilepath):
            raise FileExistsError('Files exist')

        if self.sixs_dir is None:
            logging.error('Specify a SixS installation')
            raise KeyError('Specify a SixS installation')

        # write config files
        sixs_config_str = sixs_template.format(**vals)
        with open(infilepath, 'w') as f:
            f.write(sixs_config_str)

        # Write runscript file
        with open(scriptfilepath, 'w') as f:
            f.write('#!/usr/bin/bash\n')
            f.write('%s < %s > %s\n' % (sixspath, infilepath, outfilepath))
            f.write('cd $cwd\n')

        return 'bash '+scriptfilepath

    def load_rt(self, point, fn):
        """Load the results of a SixS run """

        with open(os.path.join(self.lut_dir, fn), 'r') as l:
            lines = l.readlines()

        with open(os.path.join(self.lut_dir, 'LUT_'+fn+'.inp'), 'r') as l:
            inlines = l.readlines()
            solzen = float(inlines[1].strip().split()[0])

        # Strip header
        for i, ln in enumerate(lines):
            if ln.startswith('*        trans  down   up'):
                lines = lines[(i + 1):(i + 1 + self.sixs_ngrid_init)]
                break

        solzens = s.zeros(len(lines))
        sphalbs = s.zeros(len(lines))
        transups = s.zeros(len(lines))
        transms = s.zeros(len(lines))
        rhoatms = s.zeros(len(lines))
        self.grid = s.zeros(len(lines))

        for i, ln in enumerate(lines):
            ln = ln.replace('*', ' ').strip()
            w, gt, scad, scau, salb, rhoa, swl, step, sbor, dsol, toar = \
                ln.split()

            self.grid[i] = float(w) * 1000.0  # convert to nm
            solzens[i] = float(solzen)
            sphalbs[i] = float(salb)
            transups[i] = 0.0  # float(scau)
            transms[i] = float(scau) * float(scad) * float(gt)
            rhoatms[i] = float(rhoa)

        solzen = resample_spectrum(solzens,  self.grid, self.wl, self.fwhm)
        rhoatm = resample_spectrum(rhoatms,  self.grid, self.wl, self.fwhm)
        transm = resample_spectrum(transms,  self.grid, self.wl, self.fwhm)
        sphalb = resample_spectrum(sphalbs,  self.grid, self.wl, self.fwhm)
        transup = resample_spectrum(transups, self.grid, self.wl, self.fwhm)
        irr = resample_spectrum(self.irr, self.iwl,  self.wl, self.fwhm)
        return self.wl, irr, solzen, rhoatm, transm, sphalb, transup

    def ext550_to_vis(self, ext550):
        return s.log(50.0) / (ext550 + 0.01159)<|MERGE_RESOLUTION|>--- conflicted
+++ resolved
@@ -29,30 +29,17 @@
 from copy import deepcopy
 import scipy as s
 from spectral.io import envi
-<<<<<<< HEAD
 from scipy.io import loadmat, savemat
-from copy import deepcopy
-=======
->>>>>>> 5d7579ff
 from scipy.linalg import block_diag, det, norm, pinv, sqrtm, inv
 from scipy.signal import convolve, gaussian, medfilt
 from scipy.interpolate import interp1d
 from scipy.optimize import minimize_scalar as min1d
 from scipy.stats import multivariate_normal as mvn
 import pylab as plt
-<<<<<<< HEAD
-import multiprocessing
-import subprocess
-from datetime import datetime
 
 from .common import json_load_ascii, combos, VectorInterpolator
 from .common import recursive_replace, eps
 from .common import resample_spectrum, load_wavelen
-=======
-
-from .common import json_load_ascii, combos, VectorInterpolator, \
-    recursive_replace, eps, resample_spectrum, load_wavelen
->>>>>>> 5d7579ff
 from .rt_lut import TabularRT, FileExistsError, spawn_rt
 from .geometry import Geometry
 
