#! /usr/bin/env python3
#
#  Copyright 2018 California Institute of Technology
#
#  Licensed under the Apache License, Version 2.0 (the "License");
#  you may not use this file except in compliance with the License.
#  You may obtain a copy of the License at
#
#      http://www.apache.org/licenses/LICENSE-2.0
#
#  Unless required by applicable law or agreed to in writing, software
#  distributed under the License is distributed on an "AS IS" BASIS,
#  WITHOUT WARRANTIES OR CONDITIONS OF ANY KIND, either express or implied.
#  See the License for the specific language governing permissions and
#  limitations under the License.
#
# ISOFIT: Imaging Spectrometer Optimal FITting
# Author: David R Thompson, david.r.thompson@jpl.nasa.gov
#

import json
import os
from argparse import ArgumentError
from collections import OrderedDict
from os.path import expandvars
from typing import List

import numpy as np
import scipy.linalg
import xxhash
from scipy.interpolate import RegularGridInterpolator

### Variables ###

# small value used in finite difference derivatives
eps = 1e-5


### Classes ###


class VectorInterpolator:
    """Linear look up table interpolator.  Support linear interpolation through radial space by expanding the look
    up tables with sin and cos dimensions.

    Args:
        grid_input: list of lists of floats, indicating the gridpoint elements in each grid dimension
        data_input: n dimensional array of radiative transfer engine outputs (each dimension size corresponds to the
                    given grid_input list length, with the last dimensions equal to the number of sensor channels)
        lut_interp_types: a list indicating if each dimension is in radiance (r), degrees (r), or normal (n) units.
        version: version to use: 'rg' for scipy RegularGridInterpolator, 'mlg' for multilinear grid interpolator
    """

    def __init__(
        self,
        grid_input: List[List[float]],
        data_input: np.array,
        lut_interp_types: List[str],
        version="nds-1",
    ):
        self.method = 1

        self.lut_interp_types = lut_interp_types
        self.single_point_data = None

        # Lists and arrays are mutable, so copy first
        grid = grid_input.copy()
        data = data_input.copy()

        # Check if we are using a single grid point. If so, store the grid input.
        if np.prod(list(map(len, grid))) == 1:
            self.single_point_data = data

        # expand grid dimensionality as needed
        [radian_locations] = np.where(self.lut_interp_types == "r")
        [degree_locations] = np.where(self.lut_interp_types == "d")
        angle_locations = np.hstack([radian_locations, degree_locations])
        angle_types = np.hstack(
            [
                self.lut_interp_types[radian_locations],
                self.lut_interp_types[degree_locations],
            ]
        )
        for _angle_loc in range(len(angle_locations)):
            angle_loc = angle_locations[_angle_loc]

            # get original grid at given location
            original_grid_subset = np.array(grid[angle_loc])

            # convert for angular coordinates
            if angle_types[_angle_loc] == "r":
                grid_subset_cosin = np.cos(original_grid_subset)
                grid_subset_sin = np.sin(original_grid_subset)

            elif angle_types[_angle_loc] == "d":
                grid_subset_cosin = np.cos(np.deg2rad(original_grid_subset))
                grid_subset_sin = np.sin(np.deg2rad(original_grid_subset))

            # handle the fact that the grid may no longer be in order
            grid_subset_cosin_order = np.argsort(grid_subset_cosin)
            grid_subset_sin_order = np.argsort(grid_subset_sin)

            # convert current grid location, and add a second
            grid[angle_loc] = grid_subset_cosin[grid_subset_cosin_order].tolist()
            grid.insert(angle_loc + 1, grid_subset_sin[grid_subset_sin_order].tolist())

            # now copy the data to be interpolated through the extra dimension,
            # at the specific angle_loc axes.  We'll use broadcast_to to do
            # this, but we need to do it on the last dimension.  So start by
            # temporarily moving the target axes there, then broadcasting
            data = np.swapaxes(data, -1, angle_loc)
            data_dim = list(np.shape(data))
            data_dim.append(data_dim[-1])
            data = data[..., np.newaxis] * np.ones(data_dim)

            # Now we need to actually copy the data between the first two axes,
            # as broadcast_to doesn't do this
            for ind in range(data.shape[-1]):
                data[..., ind] = data[..., :, ind]

            # Now re-order the cosin dimension
            data = data[..., grid_subset_cosin_order, :]
            # Now re-order the sin dimension
            data = data[..., grid_subset_sin_order]

            # now re-arrange the axes so they're in the right order again,
            dst_axes = np.arange(len(data.shape) - 2).tolist()
            dst_axes.insert(angle_loc, len(data.shape) - 2)
            dst_axes.insert(angle_loc + 1, len(data.shape) - 1)
            dst_axes.remove(angle_loc)
            dst_axes.append(angle_loc)
            data = np.ascontiguousarray(np.transpose(data, axes=dst_axes))

            # update the rest of the angle locations
            angle_locations += 1

        self.n = data.shape[-1]

        # RegularGrid
        if version == "rg":
            grid_aug = grid + [np.arange(data.shape[-1])]
            self.itp = RegularGridInterpolator(
                grid_aug, data, bounds_error=False, fill_value=None
            )
            self.method = 1

        # Multilinear Grid
        elif version == "mlg":
            self.method = 2

            self.gridtuples = [np.array(t) for t in grid]
            self.gridarrays = data
            self.binwidth = [
                t[1:] - t[:-1] for t in self.gridtuples
            ]  # binwidth arrays for each dimension
            self.maxbaseinds = np.array([len(t) - 1 for t in self.gridtuples])

        else:
            raise ArgumentError(None, f"Unknown interpolator version: {version!r}")

    def _interpolate(self, points):
        """
        Supports styles 'rg' and 'nds-k'
        """
        # If we only have one point, we can't do any interpolation, so just
        # return the original data.
        if self.single_point_data is not None:
            return self.single_point_data

        x = np.zeros((self.n, len(points) + 1 + np.sum(self.lut_interp_types != "n")))
        offset_count = 0
        for i in range(len(points)):
            if self.lut_interp_types[i] == "n":
                x[:, i + offset_count] = points[i]
            elif self.lut_interp_types[i] == "r":
                x[:, i + offset_count] = np.cos(points[i])
                x[:, i + 1 + offset_count] = np.sin(points[i])
                offset_count += 1
            elif self.lut_interp_types[i] == "d":
                x[:, i + offset_count] = np.cos(np.deg2rad(points[i]))
                x[:, i + 1 + offset_count] = np.sin(np.deg2rad(points[i]))
                offset_count += 1

        # This last dimension is always an integer so no
        # interpolation is performed. This is done only
        # for performance reasons.
        x[:, -1] = np.arange(self.n)
        res = self.itp(x)

        return res

    def _multilinear_grid(self, point):
        """
        Jouni's implementation

        Args:
            point: The point being interpolated. If at the limit, the extremal value in
                    the grid is returned.

        Returns:
            cube: np.ndarray
        """
        x = np.zeros((len(points) + np.sum(self.lut_interp_types != "n")))
        offset_count = 0
        for i in range(len(points)):
            if self.lut_interp_types[i] == "n":
                x[i + offset_count] = points[i]
            elif self.lut_interp_types[i] == "r":
                x[i + offset_count] = np.cos(points[i])
                x[i + 1 + offset_count] = np.sin(points[i])
                offset_count += 1
            elif self.lut_interp_types[i] == "d":
                x[i + offset_count] = np.cos(np.deg2rad(points[i]))
                x[i + 1 + offset_count] = np.sin(np.deg2rad(points[i]))
                offset_count += 1

        # Index of left side of bin, and don't go over (that's why it's t[:-1] instead of t)
        inds = [
<<<<<<< HEAD
            np.searchsorted(t[:-1], point[i]) - 1 for i, t in enumerate(self.gridtuples)
        ]
        deltas = np.array(
            [
                (point[i] - self.gridtuples[i][j]) / self.binwidth[i][j]
=======
            np.searchsorted(t[:-1], x[i]) - 1 for i, t in enumerate(self.gridtuples)
        ]
        deltas = np.array(
            [
                (x[i] - self.gridtuples[i][j]) / self.binwidth[i][j]
>>>>>>> b4fd90c9
                for i, j in enumerate(inds)
            ]
        )
        diff = 1 - deltas

        # Set the 'cube' data to be our interpolation data
        idx = tuple(
            [
                slice(
                    max(min(self.maxbaseinds[j], i), 0),
                    max(min(self.maxbaseinds[j] + 2, i + 2), 2),
                )
                for j, i in enumerate(inds)
            ]
        )
        cube = np.copy(self.gridarrays[idx], order="A")

        for i, di in enumerate(deltas):
            # Eliminate those indexes where we are outside grid range or exactly on the grid point
<<<<<<< HEAD
            if point[i] >= self.gridtuples[i][-1]:
                cube = cube[1]
            elif point[i] <= self.gridtuples[i][0]:
=======
            if x[i] >= self.gridtuples[i][-1]:
                cube = cube[1]
            elif x[i] <= self.gridtuples[i][0]:
>>>>>>> b4fd90c9
                cube = cube[0]
            # Otherwise eliminate index by linear interpolation
            else:
                cube[0] *= diff[i]
                cube[1] *= di
                cube[0] += cube[1]
                cube = cube[0]

        return cube

    def __call__(self, *args, **kwargs):
        """
        Passes args to the appropriate interpolation method defined by the version at
        object init.
        """
        if self.method == 1:
            return self._interpolate(*args, **kwargs)
        elif self.method == 2:
            return self._multilinear_grid(*args, **kwargs)


def load_wavelen(wavelength_file: str):
    """Load a wavelength file, and convert to nanometers if needed.

    Args:
        wavelength_file: file to read wavelengths from

    Returns:
        (np.array, np.array): wavelengths, full-width-half-max

    """

    q = np.loadtxt(wavelength_file)
    if q.shape[1] > 2:
        q = q[:, 1:3]
    if q[0, 0] < 100:
        q = q * 1000.0
    wl, fwhm = q.T
    return wl, fwhm


def emissive_radiance(
    emissivity: np.array, T: np.array, wl: np.array
) -> (np.array, np.array):
    """Calcluate the radiance of a surface due to emission.

    Args:
        emissivity: surface emissivity.
        T: surface temperature [K]
        wl: emmissivity wavelengths [nm]

    Returns:
        np.array: surface upwelling radiance in uW $cm^{-2} sr^{-1} nm^{-nm}$
        np.array: partial derivative of radiance with respect to temperature uW $cm^{-2} sr^{-1} nm^{-1} k^{-1}$

    """

    c_1 = 1.88365e32 / np.pi
    c_2 = 14387690
    J_per_eV = 1.60218e-19
    wl_um = wl / 1000.0
    ph_per_sec_cm2_sr_nm = c_1 / (wl**4) / (np.exp(c_2 / wl / T) - 1.0) * emissivity
    # photon energy in eV
    eV_per_sec_cm2_sr_nm = 1.2398 * ph_per_sec_cm2_sr_nm / wl_um
    W_per_cm2_sr_nm = J_per_eV * eV_per_sec_cm2_sr_nm
    uW_per_cm2_sr_nm = W_per_cm2_sr_nm * 1e6
    dRdn_dT = (
        c_1
        / (wl**4)
        * (-pow(np.exp(c_2 / wl / T) - 1.0, -2.0))
        * np.exp(c_2 / wl / T)
        * (-pow(T, -2) * c_2 / wl)
        * emissivity
        / wl_um
        * 1.2398
        * J_per_eV
        * 1e6
    )
    return uW_per_cm2_sr_nm, dRdn_dT


def svd_inv(C: np.array, hashtable: OrderedDict = None, max_hash_size: int = None):
    """Matrix inversion, based on decomposition.  Built to be stable, and positive.

    Args:
        C: matrix to invert
        hashtable: if used, the hashtable to store/retrieve results in/from
        max_hash_size: maximum size of hashtable

    Return:
        np.array: inverse of C

    """

    return svd_inv_sqrt(C, hashtable, max_hash_size)[0]


def svd_inv_sqrt(
    C: np.array, hashtable: OrderedDict = None, max_hash_size: int = None
) -> (np.array, np.array):
    """Matrix inversion, based on decomposition.  Built to be stable, and positive.

    Args:
        C: matrix to invert
        hashtable: if used, the hashtable to store/retrieve results in/from
        max_hash_size: maximum size of hashtable

    Return:
        (np.array, np.array): inverse of C and square root of the inverse of C

    """

    # If we have a hash table, look for the precalculated solution
    h = None
    if hashtable is not None:
        # If arrays are in Fortran ordering, they are not hashable.
        if not C.flags["C_CONTIGUOUS"]:
            C = C.copy(order="C")
        h = xxhash.xxh64_digest(C)
        if h in hashtable:
            return hashtable[h]

    D, P = scipy.linalg.eigh(C)
    for count in range(3):
        if np.any(D < 0) or np.any(np.isnan(D)):
            inv_eps = 1e-6 * (count - 1) * 10
            D, P = scipy.linalg.eigh(C + np.diag(np.ones(C.shape[0]) * inv_eps))
        else:
            break

        if count == 2:
            raise ValueError(
                "Matrix inversion contains negative values,"
                + "even after adding {} to the diagonal.".format(inv_eps)
            )

    Ds = np.diag(1 / np.sqrt(D))
    L = P @ Ds
    Cinv_sqrt = L @ P.T
    Cinv = L @ L.T

    # If there is a hash table, cache our solution.  Bound the total cache
    # size by removing any extra items in FIFO order.
    if (hashtable is not None) and (max_hash_size is not None):
        hashtable[h] = (Cinv, Cinv_sqrt)
        while len(hashtable) > max_hash_size:
            hashtable.popitem(last=False)

    return Cinv, Cinv_sqrt


def expand_path(directory: str, subpath: str) -> str:
    """Expand a path variable to an absolute path, if it is not one already.

    Args:
        directory:  absolute location
        subpath: path to expand

    Returns:
        str: expanded path

    """

    if subpath.startswith("/"):
        return subpath
    return os.path.join(directory, subpath)


def recursive_replace(obj, key, val) -> None:
    """Find and replace a vector in a nested (mutable) structure.

    Args:
        obj: object to replace within
        key: key to replace
        val: value to replace with

    """

    if isinstance(obj, dict):
        if key in obj:
            obj[key] = val
        for item in obj.values():
            recursive_replace(item, key, val)
    elif any(isinstance(obj, t) for t in (list, tuple)):
        for item in obj:
            recursive_replace(item, key, val)


def get_absorption(wl: np.array, absfile: str) -> (np.array, np.array):
    """Calculate water and ice absorption coefficients using indices of
    refraction, and interpolate them to new wavelengths (user specifies nm).

    Args:
        wl: wavelengths to interpolate to
        absfile: file containing indices of refraction

    Returns:
        np.array: interpolated, wavelength-specific water absorption coefficients
        np.array: interpolated, wavelength-specific ice absorption coefficients

    """

    # read the indices of refraction
    q = np.loadtxt(absfile, delimiter=",")
    wl_orig_nm = q[:, 0]
    wl_orig_cm = wl_orig_nm / 1e9 * 1e2
    water_imag = q[:, 2]
    ice_imag = q[:, 4]

    # calculate absorption coefficients in cm^-1
    water_abscf = water_imag * np.pi * 4.0 / wl_orig_cm
    ice_abscf = ice_imag * np.pi * 4.0 / wl_orig_cm

    # interpolate to new wavelengths (user provides nm)
    water_abscf_intrp = np.interp(wl, wl_orig_nm, water_abscf)
    ice_abscf_intrp = np.interp(wl, wl_orig_nm, ice_abscf)
    return water_abscf_intrp, ice_abscf_intrp


def get_refractive_index(k_wi, a, b, col_wvl, col_k):
    """Convert refractive index table entries to numpy array.

    Args:
        k_wi:    variable
        a:       start line
        b:       end line
        col_wvl: wavelength column in pandas table
        col_k:   k column in pandas table

    Returns:
        wvl_arr: array of wavelengths
        k_arr:   array of imaginary parts of refractive index
    """

    wvl_ = []
    k_ = []

    for ii in range(a, b):
        wvl = k_wi.at[ii, col_wvl]
        k = k_wi.at[ii, col_k]
        wvl_.append(wvl)
        k_.append(k)

    wvl_arr = np.asarray(wvl_)
    k_arr = np.asarray(k_)

    return wvl_arr, k_arr


def recursive_reencode(j, shell_replace: bool = True):
    """Recursively re-encode a mutable object (ascii->str).

    Args:
        j: object to reencode
        shell_replace: boolean helper for recursive calls

    Returns:
        Object: expanded, reencoded object

    """

    if isinstance(j, dict):
        for key, value in j.items():
            j[key] = recursive_reencode(value)
        return j
    elif isinstance(j, list):
        for i, k in enumerate(j):
            j[i] = recursive_reencode(k)
        return j
    elif isinstance(j, tuple):
        return tuple([recursive_reencode(k) for k in j])
    else:
        if shell_replace and isinstance(j, str):
            try:
                j = expandvars(j)
            except IndexError:
                pass
        return j


def json_load_ascii(filename: str, shell_replace: bool = True) -> dict:
    """Load a hierarchical structure, convert all unicode to ASCII and
    expand environment variables.

    Args:
        filename: json file to load from
        shell_replace: boolean

    Returns:
        dict: encoded dictionary

    """

    with open(filename, "r") as fin:
        j = json.load(fin)
        return recursive_reencode(j, shell_replace)


def expand_all_paths(to_expand: dict, absdir: str):
    """Expand any dictionary entry containing the string 'file' into
       an absolute path, if needed.

    Args:
        to_expand: dictionary to expand
        absdir: path to expand with (absolute directory)

    Returns:
        dict: dictionary with expanded paths

    """

    def recursive_expand(j):
        if isinstance(j, dict):
            for key, value in j.items():
                if (
                    isinstance(key, str)
                    and ("file" in key or "directory" in key or "path" in key)
                    and isinstance(value, str)
                ):
                    j[key] = expand_path(absdir, value)
                else:
                    j[key] = recursive_expand(value)
            return j
        elif isinstance(j, list):
            for i, k in enumerate(j):
                j[i] = recursive_expand(k)
            return j
        elif isinstance(j, tuple):
            return tuple([recursive_reencode(k) for k in j])
        return j

    return recursive_expand(to_expand)


def find_header(imgfile: str) -> str:
    """Safely return the header associated with an image file.

    Args:
        imgfile: file name of base image

    Returns:
        str: header filename if one exists

    """

    if os.path.exists(imgfile + ".hdr"):
        return imgfile + ".hdr"
    ind = imgfile.rfind(".raw")
    if ind >= 0:
        return imgfile[0:ind] + ".hdr"
    ind = imgfile.rfind(".img")
    if ind >= 0:
        return imgfile[0:ind] + ".hdr"
    raise IOError("No header found for file {0}".format(imgfile))


def resample_spectrum(
    x: np.array, wl: np.array, wl2: np.array, fwhm2: np.array, fill: bool = False
) -> np.array:
    """Resample a spectrum to a new wavelength / FWHM.
       Assumes Gaussian SRFs.

    Args:
        x: radiance vector
        wl: sample starting wavelengths
        wl2: wavelengths to resample to
        fwhm2: full-width-half-max at resample resolution
        fill: boolean indicating whether to fill in extrapolated regions

    Returns:
        np.array: interpolated radiance vector

    """

    H = np.array(
        [
            spectral_response_function(wl, wi, fwhmi / 2.355)
            for wi, fwhmi in zip(wl2, fwhm2)
        ]
    )
    if fill is False:
        return np.dot(H, x[:, np.newaxis]).ravel()
    else:
        xnew = np.dot(H, x[:, np.newaxis]).ravel()
        good = np.isfinite(xnew)
        for i, xi in enumerate(xnew):
            if not good[i]:
                nearest_good_ind = np.argmin(abs(wl2[good] - wl2[i]))
                xnew[i] = xnew[nearest_good_ind]
        return xnew


def load_spectrum(spectrum_file: str) -> (np.array, np.array):
    """Load a single spectrum from a text file with initial columns giving
       wavelength and magnitude, respectively.

    Args:
        spectrum_file: file to load spectrum from

    Returns:
        np.array: spectrum values
        np.array: wavelengths, if available in the file

    """

    spectrum = np.loadtxt(spectrum_file)
    if spectrum.ndim > 1:
        spectrum = spectrum[:, :2]
        wavelengths, spectrum = spectrum.T
        if wavelengths[0] < 100:
            wavelengths = wavelengths * 1000.0  # convert microns -> nm if needed
        return spectrum, wavelengths
    else:
        return spectrum, None


def spectral_response_function(response_range: np.array, mu: float, sigma: float):
    """Calculate the spectral response function.

    Args:
        response_range: signal range to calculate over
        mu: mean signal value
        sigma: signal variation

    Returns:
        np.array: spectral response function

    """

    u = (response_range - mu) / abs(sigma)
    y = (1.0 / (np.sqrt(2.0 * np.pi) * abs(sigma))) * np.exp(-u * u / 2.0)
    srf = y / y.sum()
    return srf


def combos(inds: List[List[float]]) -> np.array:
    """Return all combinations of indices in a list of index sublists.
    For example, the call::
        combos([[1, 2], [3, 4, 5]])
        ...[[1, 3], [2, 3], [1, 4], [2, 4], [1, 5], [2, 5]]

    This is used for interpolation in the high-dimensional LUT.

    Args:
        inds: list of lists of values to expand

    Returns:
        np.array: meshgrid array of combinations

    """

    n = len(inds)
    cases = np.prod([len(i) for i in inds])
    gridded_combinations = np.array(np.meshgrid(*inds)).reshape((n, cases)).T
    return gridded_combinations


def conditional_gaussian(
    mu: np.array, C: np.array, window: np.array, remain: np.array, x: np.array
) -> (np.array, np.array):
    """Define the conditional Gaussian distribution for convenience.

    len(window)+len(remain)=len(x)

    Args:
        mu: mean values
        C: matrix for conditioning
        window: contains all indices not in remain
        remain: contains indices of the observed part x1
        x: values to condition with

    Returns:
        (np.array, np.array): conditional mean, conditional covariance

    """
    w = np.array(window)[:, np.newaxis]
    r = np.array(remain)[:, np.newaxis]
    C11 = C[r, r.T]
    C12 = C[r, w.T]
    C21 = C[w, r.T]
    C22 = C[w, w.T]

    Cinv = svd_inv(C11)
    conditional_mean = mu[window] + C21 @ Cinv @ (x - mu[remain])
    conditional_cov = C22 - C21 @ Cinv @ C12
    return conditional_mean, conditional_cov


def envi_header(inputpath):
    """
    Convert a envi binary/header path to a header, handling extensions
    Args:
        inputpath: path to envi binary file
    Returns:
        str: the header file associated with the input reference.

    """
    if (
        os.path.splitext(inputpath)[-1] == ".img"
        or os.path.splitext(inputpath)[-1] == ".dat"
        or os.path.splitext(inputpath)[-1] == ".raw"
    ):
        # headers could be at either filename.img.hdr or filename.hdr.  Check both, return the one that exists if it
        # does, if not return the latter (new file creation presumed).
        hdrfile = os.path.splitext(inputpath)[0] + ".hdr"
        if os.path.isfile(hdrfile):
            return hdrfile
        elif os.path.isfile(inputpath + ".hdr"):
            return inputpath + ".hdr"
        return hdrfile
    elif os.path.splitext(inputpath)[-1] == ".hdr":
        return inputpath
    else:
        return inputpath + ".hdr"<|MERGE_RESOLUTION|>--- conflicted
+++ resolved
@@ -189,7 +189,7 @@
 
         return res
 
-    def _multilinear_grid(self, point):
+    def _multilinear_grid(self, points):
         """
         Jouni's implementation
 
@@ -216,19 +216,11 @@
 
         # Index of left side of bin, and don't go over (that's why it's t[:-1] instead of t)
         inds = [
-<<<<<<< HEAD
-            np.searchsorted(t[:-1], point[i]) - 1 for i, t in enumerate(self.gridtuples)
-        ]
-        deltas = np.array(
-            [
-                (point[i] - self.gridtuples[i][j]) / self.binwidth[i][j]
-=======
             np.searchsorted(t[:-1], x[i]) - 1 for i, t in enumerate(self.gridtuples)
         ]
         deltas = np.array(
             [
                 (x[i] - self.gridtuples[i][j]) / self.binwidth[i][j]
->>>>>>> b4fd90c9
                 for i, j in enumerate(inds)
             ]
         )
@@ -248,15 +240,9 @@
 
         for i, di in enumerate(deltas):
             # Eliminate those indexes where we are outside grid range or exactly on the grid point
-<<<<<<< HEAD
-            if point[i] >= self.gridtuples[i][-1]:
-                cube = cube[1]
-            elif point[i] <= self.gridtuples[i][0]:
-=======
             if x[i] >= self.gridtuples[i][-1]:
                 cube = cube[1]
             elif x[i] <= self.gridtuples[i][0]:
->>>>>>> b4fd90c9
                 cube = cube[0]
             # Otherwise eliminate index by linear interpolation
             else:
