--- conflicted
+++ resolved
@@ -58,27 +58,24 @@
         lut_interp_types: List[str],
         version="nds-1",
     ):
-<<<<<<< HEAD
 
         self.method = 1
 
-=======
-        self.method = 1
-
->>>>>>> 13ded98b
+        self.lut_interp_types = lut_interp_types
+        self.single_point_data = None
         self.lut_interp_types = lut_interp_types
         self.single_point_data = None
 
         # Lists and arrays are mutable, so copy first
         grid = grid_input.copy()
         data = data_input.copy()
-<<<<<<< HEAD
+        # Lists and arrays are mutable, so copy first
+        grid = grid_input.copy()
+        data = data_input.copy()
 
         # Check if we are using a single grid point. If so, store the grid input.
         if np.prod(list(map(len, grid))) == 1:
             self.single_point_data = data
-=======
-
         # Check if we are using a single grid point. If so, store the grid input.
         if np.prod(list(map(len, grid))) == 1:
             self.single_point_data = data
@@ -95,68 +92,6 @@
         )
         for _angle_loc in range(len(angle_locations)):
             angle_loc = angle_locations[_angle_loc]
-
-            # get original grid at given location
-            original_grid_subset = np.array(grid[angle_loc])
-
-            # convert for angular coordinates
-            if angle_types[_angle_loc] == "r":
-                grid_subset_cosin = np.cos(original_grid_subset)
-                grid_subset_sin = np.sin(original_grid_subset)
-
-            elif angle_types[_angle_loc] == "d":
-                grid_subset_cosin = np.cos(np.deg2rad(original_grid_subset))
-                grid_subset_sin = np.sin(np.deg2rad(original_grid_subset))
-
-            # handle the fact that the grid may no longer be in order
-            grid_subset_cosin_order = np.argsort(grid_subset_cosin)
-            grid_subset_sin_order = np.argsort(grid_subset_sin)
-
-            # convert current grid location, and add a second
-            grid[angle_loc] = grid_subset_cosin[grid_subset_cosin_order].tolist()
-            grid.insert(angle_loc + 1, grid_subset_sin[grid_subset_sin_order].tolist())
-
-            # now copy the data to be interpolated through the extra dimension,
-            # at the specific angle_loc axes.  We'll use broadcast_to to do
-            # this, but we need to do it on the last dimension.  So start by
-            # temporarily moving the target axes there, then broadcasting
-            data = np.swapaxes(data, -1, angle_loc)
-            data_dim = list(np.shape(data))
-            data_dim.append(data_dim[-1])
-            data = data[..., np.newaxis] * np.ones(data_dim)
-
-            # Now we need to actually copy the data between the first two axes,
-            # as broadcast_to doesn't do this
-            for ind in range(data.shape[-1]):
-                data[..., ind] = data[..., :, ind]
-
-            # Now re-order the cosin dimension
-            data = data[..., grid_subset_cosin_order, :]
-            # Now re-order the sin dimension
-            data = data[..., grid_subset_sin_order]
-
-            # now re-arrange the axes so they're in the right order again,
-            dst_axes = np.arange(len(data.shape) - 2).tolist()
-            dst_axes.insert(angle_loc, len(data.shape) - 2)
-            dst_axes.insert(angle_loc + 1, len(data.shape) - 1)
-            dst_axes.remove(angle_loc)
-            dst_axes.append(angle_loc)
-            data = np.ascontiguousarray(np.transpose(data, axes=dst_axes))
-
-            # update the rest of the angle locations
-            angle_locations += 1
-
-        self.n = data.shape[-1]
-
-        # RegularGrid
-        if version == "rg":
-            grid_aug = grid + [np.arange(data.shape[-1])]
-            self.itp = RegularGridInterpolator(
-                grid_aug, data, bounds_error=False, fill_value=None
-            )
-            self.method = 1
->>>>>>> 13ded98b
-
         # expand grid dimensionality as needed
         [radian_locations] = np.where(self.lut_interp_types == "r")
         [degree_locations] = np.where(self.lut_interp_types == "d")
@@ -172,20 +107,35 @@
 
             # get original grid at given location
             original_grid_subset = np.array(grid[angle_loc])
+            # get original grid at given location
+            original_grid_subset = np.array(grid[angle_loc])
 
             # convert for angular coordinates
             if angle_types[_angle_loc] == "r":
                 grid_subset_cosin = np.cos(original_grid_subset)
                 grid_subset_sin = np.sin(original_grid_subset)
+            # convert for angular coordinates
+            if angle_types[_angle_loc] == "r":
+                grid_subset_cosin = np.cos(original_grid_subset)
+                grid_subset_sin = np.sin(original_grid_subset)
 
             elif angle_types[_angle_loc] == "d":
                 grid_subset_cosin = np.cos(np.deg2rad(original_grid_subset))
                 grid_subset_sin = np.sin(np.deg2rad(original_grid_subset))
+            elif angle_types[_angle_loc] == "d":
+                grid_subset_cosin = np.cos(np.deg2rad(original_grid_subset))
+                grid_subset_sin = np.sin(np.deg2rad(original_grid_subset))
 
             # handle the fact that the grid may no longer be in order
             grid_subset_cosin_order = np.argsort(grid_subset_cosin)
             grid_subset_sin_order = np.argsort(grid_subset_sin)
-
+            # handle the fact that the grid may no longer be in order
+            grid_subset_cosin_order = np.argsort(grid_subset_cosin)
+            grid_subset_sin_order = np.argsort(grid_subset_sin)
+
+            # convert current grid location, and add a second
+            grid[angle_loc] = grid_subset_cosin[grid_subset_cosin_order].tolist()
+            grid.insert(angle_loc + 1, grid_subset_sin[grid_subset_sin_order].tolist())
             # convert current grid location, and add a second
             grid[angle_loc] = grid_subset_cosin[grid_subset_cosin_order].tolist()
             grid.insert(angle_loc + 1, grid_subset_sin[grid_subset_sin_order].tolist())
@@ -198,12 +148,28 @@
             data_dim = list(np.shape(data))
             data_dim.append(data_dim[-1])
             data = data[..., np.newaxis] * np.ones(data_dim)
+            # now copy the data to be interpolated through the extra dimension,
+            # at the specific angle_loc axes.  We'll use broadcast_to to do
+            # this, but we need to do it on the last dimension.  So start by
+            # temporarily moving the target axes there, then broadcasting
+            data = np.swapaxes(data, -1, angle_loc)
+            data_dim = list(np.shape(data))
+            data_dim.append(data_dim[-1])
+            data = data[..., np.newaxis] * np.ones(data_dim)
 
             # Now we need to actually copy the data between the first two axes,
             # as broadcast_to doesn't do this
             for ind in range(data.shape[-1]):
                 data[..., ind] = data[..., :, ind]
-
+            # Now we need to actually copy the data between the first two axes,
+            # as broadcast_to doesn't do this
+            for ind in range(data.shape[-1]):
+                data[..., ind] = data[..., :, ind]
+
+            # Now re-order the cosin dimension
+            data = data[..., grid_subset_cosin_order, :]
+            # Now re-order the sin dimension
+            data = data[..., grid_subset_sin_order]
             # Now re-order the cosin dimension
             data = data[..., grid_subset_cosin_order, :]
             # Now re-order the sin dimension
@@ -216,10 +182,20 @@
             dst_axes.remove(angle_loc)
             dst_axes.append(angle_loc)
             data = np.ascontiguousarray(np.transpose(data, axes=dst_axes))
+            # now re-arrange the axes so they're in the right order again,
+            dst_axes = np.arange(len(data.shape) - 2).tolist()
+            dst_axes.insert(angle_loc, len(data.shape) - 2)
+            dst_axes.insert(angle_loc + 1, len(data.shape) - 1)
+            dst_axes.remove(angle_loc)
+            dst_axes.append(angle_loc)
+            data = np.ascontiguousarray(np.transpose(data, axes=dst_axes))
 
             # update the rest of the angle locations
             angle_locations += 1
-
+            # update the rest of the angle locations
+            angle_locations += 1
+
+        self.n = data.shape[-1]
         self.n = data.shape[-1]
 
         # RegularGrid
@@ -234,6 +210,8 @@
         elif version == "mlg":
             self.method = 2
 
+            self.gridtuples = [np.array(t) for t in grid]
+            self.gridarrays = data
             self.gridtuples = [np.array(t) for t in grid]
             self.gridarrays = data
             self.binwidth = [
@@ -300,12 +278,28 @@
                 x[i + 1 + offset_count] = np.sin(np.deg2rad(points[i]))
                 offset_count += 1
 
+        x = np.zeros((len(points) + np.sum(self.lut_interp_types != "n")))
+        offset_count = 0
+        for i in range(len(points)):
+            if self.lut_interp_types[i] == "n":
+                x[i + offset_count] = points[i]
+            elif self.lut_interp_types[i] == "r":
+                x[i + offset_count] = np.cos(points[i])
+                x[i + 1 + offset_count] = np.sin(points[i])
+                offset_count += 1
+            elif self.lut_interp_types[i] == "d":
+                x[i + offset_count] = np.cos(np.deg2rad(points[i]))
+                x[i + 1 + offset_count] = np.sin(np.deg2rad(points[i]))
+                offset_count += 1
+
         # Index of left side of bin, and don't go over (that's why it's t[:-1] instead of t)
         inds = [
+            np.searchsorted(t[:-1], x[i]) - 1 for i, t in enumerate(self.gridtuples)
             np.searchsorted(t[:-1], x[i]) - 1 for i, t in enumerate(self.gridtuples)
         ]
         deltas = np.array(
             [
+                (x[i] - self.gridtuples[i][j]) / self.binwidth[i][j]
                 (x[i] - self.gridtuples[i][j]) / self.binwidth[i][j]
                 for i, j in enumerate(inds)
             ]
@@ -327,7 +321,9 @@
         for i, di in enumerate(deltas):
             # Eliminate those indexes where we are outside grid range or exactly on the grid point
             if x[i] >= self.gridtuples[i][-1]:
+            if x[i] >= self.gridtuples[i][-1]:
                 cube = cube[1]
+            elif x[i] <= self.gridtuples[i][0]:
             elif x[i] <= self.gridtuples[i][0]:
                 cube = cube[0]
             # Otherwise eliminate index by linear interpolation
