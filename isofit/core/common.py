#! /usr/bin/env python3
#
#  Copyright 2018 California Institute of Technology
#
#  Licensed under the Apache License, Version 2.0 (the "License");
#  you may not use this file except in compliance with the License.
#  You may obtain a copy of the License at
#
#      http://www.apache.org/licenses/LICENSE-2.0
#
#  Unless required by applicable law or agreed to in writing, software
#  distributed under the License is distributed on an "AS IS" BASIS,
#  WITHOUT WARRANTIES OR CONDITIONS OF ANY KIND, either express or implied.
#  See the License for the specific language governing permissions and
#  limitations under the License.
#
# ISOFIT: Imaging Spectrometer Optimal FITting
# Author: David R Thompson, david.r.thompson@jpl.nasa.gov
#

import json
import os
from collections import OrderedDict
from os.path import expandvars
from typing import List

import numpy as np
import scipy.linalg

# sc Adding in xarray for non-gauss SRF file io
import xarray as xr
import xxhash
from scipy.interpolate import RegularGridInterpolator

### Variables ###

# small value used in finite difference derivatives
eps = 1e-5


### Classes ###

# Global variable makes it non-shared mem in ray
Cache = {"stats": {}}


class VectorInterpolator:
    """Linear look up table interpolator.  Support linear interpolation through radial space by expanding the look
    up tables with sin and cos dimensions.

    Args:
        grid_input: list of lists of floats, indicating the gridpoint elements in each grid dimension
        data_input: n dimensional array of radiative transfer engine outputs (each dimension size corresponds to the
                    given grid_input list length, with the last dimensions equal to the number of sensor channels)
        version: version to use: 'rg' for scipy RegularGridInterpolator, 'mlg' for multilinear grid interpolator
    """

    def __init__(
        self,
        grid_input: List[List[float]],
        data_input: np.array,
        version="mlg",
    ):
        # Determine if this a singular unique value, if so just return that directly
        val = data_input[(0,) * data_input.ndim]
        if np.isnan(val) and np.isnan(data_input).all() or np.all(data_input == val):
            self.method = -1
            self.value = val
            return

        self.single_point_data = None

        # Lists and arrays are mutable, so copy first
        grid = grid_input.copy()
        data = data_input.copy()

        # Check if we are using a single grid point. If so, store the grid input.
        if np.prod(list(map(len, grid))) == 1:
            self.single_point_data = data
        self.n = data.shape[-1]

        # RegularGrid
        if version == "rg":
            grid_aug = grid + [np.arange(data.shape[-1])]
            self.itp = RegularGridInterpolator(
                grid_aug, data, bounds_error=False, fill_value=None
            )
            self.method = 1

        # Multilinear Grid
        elif version == "mlg":
            self.method = 2

            # None to disable, 0 for unlimited, negatives == 1
            self.cache_size = 1

            self.gridtuples = [np.array(t) for t in grid]
            self.gridarrays = data
            self.binwidth = [
                t[1:] - t[:-1] for t in self.gridtuples
            ]  # binwidth arrays for each dimension
            self.maxbaseinds = np.array([len(t) - 1 for t in self.gridtuples])

        else:
            raise AttributeError(f"Unknown interpolator version: {version!r}")

    def _interpolate(self, points):
        """
        Supports style 'rg'
        """
        # If we only have one point, we can't do any interpolation, so just
        # return the original data.
        if self.single_point_data is not None:
            return self.single_point_data

        x = np.zeros((self.n, len(points) + 1))
        x[:, :-1] = points

        # This last dimension is always an integer so no
        # interpolation is performed. This is done only
        # for performance reasons.
        x[:, -1] = np.arange(self.n)
        res = self.itp(x)

        return res

    def _lookup(self, i, point):
        """
        Calculates the slicing for the cube in _multilinear_grid
        """
        j = np.searchsorted(self.gridtuples[i][:-1], point) - 1

        # Bounds functions
        lower = lambda: max(min(self.maxbaseinds[i], j), 0)
        upper = lambda: max(min(self.maxbaseinds[i] + 2, j + 2), 2)

        if point >= self.gridtuples[i][-1]:
            return None, upper() - 1
        elif point <= self.gridtuples[i][0]:
            return None, lower()
        else:
            delta = (point - self.gridtuples[i][j]) / self.binwidth[i][j]
            return delta, slice(lower(), upper())

    def _multilinear_grid(self, points):
        """
        Cached version of Jouni's implementation

        Args:
            points: The point being interpolated. If at the limit, the extremal value in
                    the grid is returned.

        Returns:
            cube: np.ndarray
        """
        deltas = [None] * points.size
        idxs = [None] * points.size

        for i, point in enumerate(points):
            if self.cache_size is not None:
                cache = Cache.setdefault(i, {})
                stats = Cache["stats"].setdefault(i, {"hit": 0, "miss": 0})

                if point in cache:
                    data = cache[point]
                    stats["hit"] += 1
                else:
                    # Simple FIFO
                    if self.cache_size and len(cache) >= self.cache_size:
                        cache.pop(list(cache)[0])

                    data = self._lookup(i, point)
                    cache[point] = data
                    stats["miss"] += 1
            else:
                data = self._lookup(i, point)

            deltas[i], idxs[i] = data

        cube = np.copy(self.gridarrays[tuple(idxs)], order="A")

        # Only linear interpolate sliced dimensions
        for i, idx in enumerate(idxs):
            if isinstance(idx, slice):
                cube[0] *= 1 - deltas[i]
                cube[1] *= deltas[i]
                cube[0] += cube[1]
                cube = cube[0]

        return cube

    def __call__(self, *args, **kwargs):
        """
        Passes args to the appropriate interpolation method defined by the version at
        object init.
        """
        if self.method == -1:
            return self.value
        elif self.method == 1:
            return self._interpolate(*args, **kwargs)
        elif self.method == 2:
            return self._multilinear_grid(*args, **kwargs)


def load_wavelen(wavelength_file: str):
    """Load a wavelength file, and convert to nanometers if needed.

    Args:
        wavelength_file: file to read wavelengths from

    Returns:
        (np.array, np.array): wavelengths, full-width-half-max

    """

    q = np.loadtxt(wavelength_file)
    if q.shape[1] > 2:
        q = q[:, 1:3]
    if q[0, 0] < 100:
        q = q * 1000.0
    wl, fwhm = q.T
    return wl, fwhm


def emissive_radiance(
    emissivity: np.array, T: np.array, wl: np.array
) -> (np.array, np.array):
    """Calcluate the radiance of a surface due to emission.

    Args:
        emissivity: surface emissivity.
        T: surface temperature [K]
        wl: emmissivity wavelengths [nm]

    Returns:
        np.array: surface upwelling radiance in uW $cm^{-2} sr^{-1} nm^{-nm}$
        np.array: partial derivative of radiance with respect to temperature uW $cm^{-2} sr^{-1} nm^{-1} k^{-1}$

    """

    c_1 = 1.88365e32 / np.pi
    c_2 = 14387690
    J_per_eV = 1.60218e-19
    wl_um = wl / 1000.0
    ph_per_sec_cm2_sr_nm = c_1 / (wl**4) / (np.exp(c_2 / wl / T) - 1.0) * emissivity
    # photon energy in eV
    eV_per_sec_cm2_sr_nm = 1.2398 * ph_per_sec_cm2_sr_nm / wl_um
    W_per_cm2_sr_nm = J_per_eV * eV_per_sec_cm2_sr_nm
    uW_per_cm2_sr_nm = W_per_cm2_sr_nm * 1e6
    dRdn_dT = (
        c_1
        / (wl**4)
        * (-pow(np.exp(c_2 / wl / T) - 1.0, -2.0))
        * np.exp(c_2 / wl / T)
        * (-pow(T, -2) * c_2 / wl)
        * emissivity
        / wl_um
        * 1.2398
        * J_per_eV
        * 1e6
    )
    return uW_per_cm2_sr_nm, dRdn_dT


def svd_inv(C: np.array, hashtable: OrderedDict = None, max_hash_size: int = None):
    """Matrix inversion, based on decomposition.  Built to be stable, and positive.

    Args:
        C: matrix to invert
        hashtable: if used, the hashtable to store/retrieve results in/from
        max_hash_size: maximum size of hashtable

    Return:
        np.array: inverse of C

    """

    return svd_inv_sqrt(C, hashtable, max_hash_size)[0]


def svd_inv_sqrt(
    C: np.array, hashtable: OrderedDict = None, max_hash_size: int = None
) -> (np.array, np.array):
    """Matrix inversion, based on decomposition.  Built to be stable, and positive.

    Args:
        C: matrix to invert
        hashtable: if used, the hashtable to store/retrieve results in/from
        max_hash_size: maximum size of hashtable

    Return:
        (np.array, np.array): inverse of C and square root of the inverse of C

    """

    # If we have a hash table, look for the precalculated solution
    h = None
    if hashtable is not None:
        # If arrays are in Fortran ordering, they are not hashable.
        if not C.flags["C_CONTIGUOUS"]:
            C = C.copy(order="C")
        h = xxhash.xxh64_digest(C)
        if h in hashtable:
            return hashtable[h]

    D, P = scipy.linalg.eigh(C)
    for count in range(3):
        if np.any(D < 0) or np.any(np.isnan(D)):
            inv_eps = 1e-6 * (count - 1) * 10
            D, P = scipy.linalg.eigh(C + np.diag(np.ones(C.shape[0]) * inv_eps))
        else:
            break

        if count == 2:
            raise ValueError(
                "Matrix inversion contains negative values,"
                + "even after adding {} to the diagonal.".format(inv_eps)
            )

    Ds = np.diag(1 / np.sqrt(D))
    L = P @ Ds
    Cinv_sqrt = L @ P.T
    Cinv = L @ L.T

    # If there is a hash table, cache our solution.  Bound the total cache
    # size by removing any extra items in FIFO order.
    if (hashtable is not None) and (max_hash_size is not None):
        hashtable[h] = (Cinv, Cinv_sqrt)
        while len(hashtable) > max_hash_size:
            hashtable.popitem(last=False)

    return Cinv, Cinv_sqrt


def expand_path(directory: str, subpath: str) -> str:
    """Expand a path variable to an absolute path, if it is not one already.

    Args:
        directory:  absolute location
        subpath: path to expand

    Returns:
        str: expanded path

    """

    if subpath.startswith("/"):
        return subpath
    return os.path.join(directory, subpath)


def recursive_replace(obj, key, val) -> None:
    """Find and replace a vector in a nested (mutable) structure.

    Args:
        obj: object to replace within
        key: key to replace
        val: value to replace with

    """

    if isinstance(obj, dict):
        if key in obj:
            obj[key] = val
        for item in obj.values():
            recursive_replace(item, key, val)
    elif any(isinstance(obj, t) for t in (list, tuple)):
        for item in obj:
            recursive_replace(item, key, val)


def get_absorption(wl: np.array, absfile: str) -> (np.array, np.array):
    """Calculate water and ice absorption coefficients using indices of
    refraction, and interpolate them to new wavelengths (user specifies nm).

    Args:
        wl: wavelengths to interpolate to
        absfile: file containing indices of refraction

    Returns:
        np.array: interpolated, wavelength-specific water absorption coefficients
        np.array: interpolated, wavelength-specific ice absorption coefficients

    """

    # read the indices of refraction
    q = np.loadtxt(absfile, delimiter=",")
    wl_orig_nm = q[:, 0]
    wl_orig_cm = wl_orig_nm / 1e9 * 1e2
    water_imag = q[:, 2]
    ice_imag = q[:, 4]

    # calculate absorption coefficients in cm^-1
    water_abscf = water_imag * np.pi * 4.0 / wl_orig_cm
    ice_abscf = ice_imag * np.pi * 4.0 / wl_orig_cm

    # interpolate to new wavelengths (user provides nm)
    water_abscf_intrp = np.interp(wl, wl_orig_nm, water_abscf)
    ice_abscf_intrp = np.interp(wl, wl_orig_nm, ice_abscf)
    return water_abscf_intrp, ice_abscf_intrp


def get_refractive_index(k_wi, a, b, col_wvl, col_k):
    """Convert refractive index table entries to numpy array.

    Args:
        k_wi:    variable
        a:       start line
        b:       end line
        col_wvl: wavelength column in pandas table
        col_k:   k column in pandas table

    Returns:
        wvl_arr: array of wavelengths
        k_arr:   array of imaginary parts of refractive index
    """

    wvl_ = []
    k_ = []

    for ii in range(a, b):
        wvl = k_wi.at[ii, col_wvl]
        k = k_wi.at[ii, col_k]
        wvl_.append(wvl)
        k_.append(k)

    wvl_arr = np.asarray(wvl_)
    k_arr = np.asarray(k_)

    return wvl_arr, k_arr


def recursive_reencode(j, shell_replace: bool = True):
    """Recursively re-encode a mutable object (ascii->str).

    Args:
        j: object to reencode
        shell_replace: boolean helper for recursive calls

    Returns:
        Object: expanded, reencoded object

    """

    if isinstance(j, dict):
        for key, value in j.items():
            j[key] = recursive_reencode(value)
        return j
    elif isinstance(j, list):
        for i, k in enumerate(j):
            j[i] = recursive_reencode(k)
        return j
    elif isinstance(j, tuple):
        return tuple([recursive_reencode(k) for k in j])
    else:
        if shell_replace and isinstance(j, str):
            try:
                j = expandvars(j)
            except IndexError:
                pass
        return j


def json_load_ascii(filename: str, shell_replace: bool = True) -> dict:
    """Load a hierarchical structure, convert all unicode to ASCII and
    expand environment variables.

    Args:
        filename: json file to load from
        shell_replace: boolean

    Returns:
        dict: encoded dictionary

    """

    with open(filename, "r") as fin:
        j = json.load(fin)
        return recursive_reencode(j, shell_replace)


def expand_all_paths(to_expand: dict, absdir: str):
    """Expand any dictionary entry containing the string 'file' into
       an absolute path, if needed.

    Args:
        to_expand: dictionary to expand
        absdir: path to expand with (absolute directory)

    Returns:
        dict: dictionary with expanded paths

    """

    def recursive_expand(j):
        if isinstance(j, dict):
            for key, value in j.items():
                if (
                    isinstance(key, str)
                    and ("file" in key or "directory" in key or "path" in key)
                    and isinstance(value, str)
                ):
                    j[key] = expand_path(absdir, value)
                else:
                    j[key] = recursive_expand(value)
            return j
        elif isinstance(j, list):
            for i, k in enumerate(j):
                j[i] = recursive_expand(k)
            return j
        elif isinstance(j, tuple):
            return tuple([recursive_reencode(k) for k in j])
        return j

    return recursive_expand(to_expand)


def find_header(imgfile: str) -> str:
    """Safely return the header associated with an image file.

    Args:
        imgfile: file name of base image

    Returns:
        str: header filename if one exists

    """

    if os.path.exists(imgfile + ".hdr"):
        return imgfile + ".hdr"
    ind = imgfile.rfind(".raw")
    if ind >= 0:
        return imgfile[0:ind] + ".hdr"
    ind = imgfile.rfind(".img")
    if ind >= 0:
        return imgfile[0:ind] + ".hdr"
    raise IOError("No header found for file {0}".format(imgfile))


def resample_spectrum(
    x: np.array,
    wl: np.array,
    wl2: np.array,
    fwhm2: np.array,
    fill: bool = False,
    srf_file: str = None,
) -> np.array:
    """Resample a spectrum to a new wavelength / FWHM.
       Assumes Gaussian SRFs.

    Args:
        x: radiance vector
        wl: sample starting wavelengths
        wl2: wavelengths to resample to
        fwhm2: full-width-half-max at resample resolution
        fill: boolean indicating whether to fill in extrapolated regions
        ### sc Adding for non-Gaussian SRF ###
        srf_file: SRF for the sensor if not assuming Gaussian

    Returns:
        np.array: interpolated radiance vector

    """
    # sc including if else to add non-Gaussian SRF
    # Probably a better way than this with file paths, etc.
    if srf_file is None:
        H = np.array(
            [
                spectral_response_function(wl, wi, fwhmi / 2.355)
                for wi, fwhmi in zip(wl2, fwhm2)
            ]
        )
        H[np.isnan(H)] = 0
    else:
        # Loading in user-supplied srf file and assigning variables
        srf_data = xr.open_dataset(srf_file)
        sensor_rsr, rsr_wls = srf_data.RSR.data, srf_data.wavelength.data

        # Grabbing indices of rsr wavelengths which match sensor wavelengths (wl2)
        idx = [np.argwhere(abs(rsr_wls - wl2[i]) < 0.1)[0] for i in range(len(wl2))]
        idx = np.asarray(idx).flatten()

        # Getting RSR at sensor spectral resolution
        rsr_channel_res = sensor_rsr[:, idx]

        # Normalize H to unit length
        H = rsr_channel_res / np.sum(rsr_channel_res, axis=1)[:, np.newaxis]
        H[np.isnan(H)] = 0

    dims = len(x.shape)
    if fill:
        if dims > 1:
            raise Exception("resample_spectrum(fill=True) only works with vectors")

        x = x.reshape(-1, 1)
        xnew = np.dot(H, x).ravel()
        good = np.isfinite(xnew)
        for i, xi in enumerate(xnew):
            if not good[i]:
                nearest_good_ind = np.argmin(abs(wl2[good] - wl2[i]))
                xnew[i] = xnew[nearest_good_ind]
        return xnew
    else:
<<<<<<< HEAD
        # Replace NaNs with zeros
        y = x.copy()
        y.setflags(write=True)
        y[np.isnan(y)] = 0

=======
>>>>>>> 9fc57c24
        # Matrix
        if dims > 1:
            return np.dot(H, y.T).T

        # Vector
        else:
            # y2 = np.reshape(y,(len(y), 1))
            res = H @ y
            return res.ravel()


def load_spectrum(spectrum_file: str) -> (np.array, np.array):
    """Load a single spectrum from a text file with initial columns giving
       wavelength and magnitude, respectively.

    Args:
        spectrum_file: file to load spectrum from

    Returns:
        np.array: spectrum values
        np.array: wavelengths, if available in the file

    """

    spectrum = np.loadtxt(spectrum_file)
    if spectrum.ndim > 1:
        spectrum = spectrum[:, :2]
        wavelengths, spectrum = spectrum.T
        if wavelengths[0] < 100:
            wavelengths = wavelengths * 1000.0  # convert microns -> nm if needed
        return spectrum, wavelengths
    else:
        return spectrum, None


def spectral_response_function(response_range: np.array, mu: float, sigma: float):
    """Calculate the spectral response function.

    Args:
        response_range: signal range to calculate over
        mu: mean signal value
        sigma: signal variation

    Returns:
        np.array: spectral response function

    """

    u = (response_range - mu) / abs(sigma)
    y = (1.0 / (np.sqrt(2.0 * np.pi) * abs(sigma))) * np.exp(-u * u / 2.0)
    srf = y / y.sum()
    return srf


def combos(inds: List[List[float]]) -> np.array:
    """Return all combinations of indices in a list of index sublists.
    For example, the call::
        combos([[1, 2], [3, 4, 5]])
        ...[[1, 3], [2, 3], [1, 4], [2, 4], [1, 5], [2, 5]]

    This is used for interpolation in the high-dimensional LUT.

    Args:
        inds: list of lists of values to expand

    Returns:
        np.array: meshgrid array of combinations

    """

    n = len(inds)
    cases = np.prod([len(i) for i in inds])
    gridded_combinations = np.array(np.meshgrid(*inds)).reshape((n, cases)).T
    return gridded_combinations


def conditional_gaussian(
    mu: np.array, C: np.array, window: np.array, remain: np.array, x: np.array
) -> (np.array, np.array):
    """Define the conditional Gaussian distribution for convenience.

    len(window)+len(remain)=len(x)

    Args:
        mu: mean values
        C: matrix for conditioning
        window: contains all indices not in remain
        remain: contains indices of the observed part x1
        x: values to condition with

    Returns:
        (np.array, np.array): conditional mean, conditional covariance

    """
    w = np.array(window)[:, np.newaxis]
    r = np.array(remain)[:, np.newaxis]
    C11 = C[r, r.T]
    C12 = C[r, w.T]
    C21 = C[w, r.T]
    C22 = C[w, w.T]

    Cinv = svd_inv(C11)
    conditional_mean = mu[window] + C21 @ Cinv @ (x - mu[remain])
    conditional_cov = C22 - C21 @ Cinv @ C12
    return conditional_mean, conditional_cov


def envi_header(inputpath):
    """
    Convert a envi binary/header path to a header, handling extensions
    Args:
        inputpath: path to envi binary file
    Returns:
        str: the header file associated with the input reference.

    """
    if (
        os.path.splitext(inputpath)[-1] == ".img"
        or os.path.splitext(inputpath)[-1] == ".dat"
        or os.path.splitext(inputpath)[-1] == ".raw"
    ):
        # headers could be at either filename.img.hdr or filename.hdr.  Check both, return the one that exists if it
        # does, if not return the latter (new file creation presumed).
        hdrfile = os.path.splitext(inputpath)[0] + ".hdr"
        if os.path.isfile(hdrfile):
            return hdrfile
        elif os.path.isfile(inputpath + ".hdr"):
            return inputpath + ".hdr"
        return hdrfile
    elif os.path.splitext(inputpath)[-1] == ".hdr":
        return inputpath
    else:
        return inputpath + ".hdr"


def ray_start(num_cores, num_cpus=2, memory_b=-1):
    import subprocess

    base_args = [
        "ray",
        "start",
        "--head",
        "--num-cpus",
        str(int(num_cores / num_cpus)),
        "--include-dashboard",
        "0",
    ]
    if memory_b != -1:
        base_args.append("--memory")
        base_args.append(str(int(memory_b / num_cpus)))

    head_args = base_args.copy()
    head_args.append("--head")
    result = subprocess.run(head_args, capture_output=True)
    stdout = str(result.stdout, encoding="utf-8")

    if num_cpus > 1:
        key = "--address="
        start_loc = stdout.find(key) + len(key) + 1
        end_loc = stdout.find("'", start_loc)

        address = stdout[start_loc:end_loc]
        base_args.append("--address")
        base_args.append(address)

        result = subprocess.run(base_args, capture_output=True)


from datetime import datetime as dtt


class Track:
    """
    Tracks and reports the percentage complete for some arbitrary sized iterable.

    Borrowed from mlky
    """

    def __init__(self, total, step=5, print=print, reverse=False, message="complete"):
        """
        Parameters
        ----------
        total: int, iterable
            Total items in iterable. If iterable, will call len() on it
        step: float, default=0.05
            Percentage step size to use for reporting, eg. 0.05 is every 5%
        print: func, default=print
            Print function to use, eg. logging.info
        reverse: bool, default=False
            Reverse the count such that 0 is 100%
        message: str, default="complete"
            Message to be included in the output
        """
        if hasattr(total, "__iter__"):
            total = len(total)

        self.step = step
        self.total = total
        self.print = print
        self.start = dtt.now()
        self.percent = step
        self.reverse = reverse
        self.message = message

    def __call__(self, count):
        """
        Parameters
        ----------
        count: int, iterable
            The current count of items finished. If iterable, will call len() on it

        Returns
        -------
        bool
            True if a percentage step was just crossed, False otherwise
        """
        if hasattr(count, "__iter__"):
            count = len(count)

        current = count / self.total
        if self.reverse:
            current = 1 - current
        current *= 100

        if current >= self.percent:
            elap = dtt.now() - self.start
            rate = elap / self.total
            esti = 100 / self.percent * elap - elap

            self.print(
                f"{current:6.2f}% {self.message} (elapsed: {elap}, rate: {rate}, eta: {esti})"
            )
            self.percent += self.step

            return True
        return False<|MERGE_RESOLUTION|>--- conflicted
+++ resolved
@@ -601,14 +601,6 @@
                 xnew[i] = xnew[nearest_good_ind]
         return xnew
     else:
-<<<<<<< HEAD
-        # Replace NaNs with zeros
-        y = x.copy()
-        y.setflags(write=True)
-        y[np.isnan(y)] = 0
-
-=======
->>>>>>> 9fc57c24
         # Matrix
         if dims > 1:
             return np.dot(H, y.T).T
