--- conflicted
+++ resolved
@@ -211,7 +211,6 @@
         # Now fit the full covariance for each component
         for ci in range(ncomp):
 
-<<<<<<< HEAD
             m = s.mean(spectra[Z == ci, :], axis=0)
             C = s.cov(spectra[Z == ci, :], rowvar=False)
             if len(attributes)>0:
@@ -219,13 +218,6 @@
                 C_attr = s.cov(spectra_attr[Z == ci, :], rowvar=False)
                 for i in range(C_attr.shape[0]):
                     C_attr[i,i] = C_attr[i,i] + 1e-6 # A wee bit of regularization here
-=======
-            m = np.mean(spectra[Z == ci, :], axis=0)
-            C = np.cov(spectra[Z == ci, :], rowvar=False)
-            if len(attributes) > 0:
-                m_attr = np.mean(spectra_attr[Z == ci, :], axis=0)
-                C_attr = np.cov(spectra_attr[Z == ci, :], rowvar=False)
->>>>>>> 0ce534ff
 
             for i in range(nchan):
                 window = windows[window_idx[i]]
