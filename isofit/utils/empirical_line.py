--- conflicted
+++ resolved
@@ -67,8 +67,7 @@
 
     """
 
-    logging.basicConfig(format='%(levelname)s:%(asctime)s ||| %(message)s', level=loglevel, filename=logfile,
-                        datefmt='%Y-%m-%d,%H:%M:%S')
+    logging.basicConfig(format='%(levelname)s:%(asctime)s ||| %(message)s', level=loglevel, filename=logfile, datefmt='%Y-%m-%d,%H:%M:%S')
 
     # Load reference images
     reference_radiance_img = envi.open(envi_header(reference_radiance_file), reference_radiance_file)
@@ -110,12 +109,7 @@
     reference_uncertainty = reference_uncertainty[:, :n_radiance_bands].reshape((n_reference_lines, n_radiance_bands))
 
     if reference_class_file is not None:
-<<<<<<< HEAD
-        reference_class = np.squeeze(
-            np.array(envi.open(envi_header(reference_class_file), reference_class_file).open_memmap(interleave='bip')))
-=======
         reference_class = np.squeeze(np.array(envi.open(envi_header(reference_class_file), reference_class_file).open_memmap(interleave='bip')))
->>>>>>> 2c9f054f
         un_reference_class = np.unique(reference_class)
         un_reference_class = un_reference_class[un_reference_class != -1]
         logging.info(f"Reference classes found: {un_reference_class}")
@@ -140,6 +134,7 @@
     else:
         instrument = None
 
+
     # Load radiance factors
     if radiance_factors is None:
         radiance_adjustment = np.ones(n_radiance_bands, )
@@ -151,15 +146,11 @@
     scaled_ref_loc = reference_locations * loc_scaling
     tree = KDTree(scaled_ref_loc)
     if reference_class is not None:
-<<<<<<< HEAD
-        trees = [KDTree(scaled_ref_loc[reference_class == _c, :]) for _c in un_reference_class]
-=======
         trees = [KDTree(scaled_ref_loc[reference_class == _c,:]) for _c in un_reference_class]
->>>>>>> 2c9f054f
     # Assume (heuristically) that, for distance purposes, 1 m vertically is
     # comparable to 10 m horizontally, and that there are 100 km per latitude
     # degree.  This is all approximate of course.  Elevation appears in the
-    # third element, and the first two are latitude/longitude coordinates
+    # Third element, and the first two are latitude/longitude coordinates
 
     # Iterate through image
     hash_table = {}
@@ -208,25 +199,11 @@
                     dists, nn = tree.query(loc, 1)
                     loc_class = int(reference_class[nn])
                     dists, nn = trees[loc_class].query(loc, nneighbors)
-<<<<<<< HEAD
-                    try:
-                        xv = reference_radiance[reference_class == loc_class, :][nn, :]
-                        yv = reference_reflectance[reference_class == loc_class, :][nn, :]
-                        uv = reference_uncertainty[reference_class == loc_class, :][nn, :]
-                    except:
-                        print(loc_class)
-                        print(nneighbors)
-                        print(np.sum(reference_class == loc_class))
-                        print(nn)
-                        print(reference_radiance.shape)
-                        quit()
-=======
                     nn = nn[nn < np.sum(reference_class == loc_class)]
                     xv = reference_radiance[reference_class == loc_class,:][nn, :]
                     yv = reference_reflectance[reference_class == loc_class,:][nn, :]
                     uv = reference_uncertainty[reference_class == loc_class,:][nn, :]
 
->>>>>>> 2c9f054f
 
                 bhat = np.zeros((n_radiance_bands, 2))
                 bmarg = np.zeros((n_radiance_bands, 2))
@@ -252,7 +229,7 @@
             A = np.array((np.ones(n_radiance_bands), x))
             output_reflectance_row[col, :] = (np.multiply(bhat.T, A).sum(axis=0))
 
-            # Calculate uncertainties. Sy approximation rather than Seps for
+            # Calculate uncertainties.  Sy approximation rather than Seps for
             # speed, for now... but we do take into account instrument
             # radiometric uncertainties
             if instrument is None:
@@ -283,9 +260,9 @@
         output_uncertainty_row = output_uncertainty_row.reshape((1, shp[0], shp[1]))
 
         write_bil_chunk(output_reflectance_row, output_reflectance_file, row,
-                        (n_input_lines, n_output_reflectance_bands, n_input_samples))
+                         (n_input_lines, n_output_reflectance_bands, n_input_samples))
         write_bil_chunk(output_uncertainty_row, output_uncertainty_file, row,
-                        (n_input_lines, n_output_uncertainty_bands, n_input_samples))
+                         (n_input_lines, n_output_uncertainty_bands, n_input_samples))
 
 
 def _plot_example(xv, yv, b):
@@ -316,11 +293,7 @@
                    reference_locations_file: str, segmentation_file: str, input_radiance_file: str,
                    input_locations_file: str, output_reflectance_file: str, output_uncertainty_file: str,
                    nneighbors: int = 400, nodata_value: float = -9999.0, level: str = 'INFO', logfile: str = None,
-<<<<<<< HEAD
-                   radiance_factors: np.array = None, isofit_config: str = None, n_cores: int = -1,
-=======
                    radiance_factors: np.array = None, isofit_config: str = None, n_cores: int = -1, 
->>>>>>> 2c9f054f
                    reference_class_file: str = None) -> None:
     """
     Perform an empirical line interpolation for reflectance and uncertainty extrapolation
@@ -349,8 +322,7 @@
 
     loglevel = level
 
-    logging.basicConfig(format='%(levelname)s:%(asctime)s ||| %(message)s', level=loglevel, filename=logfile,
-                        datefmt='%Y-%m-%d,%H:%M:%S')
+    logging.basicConfig(format='%(levelname)s:%(asctime)s ||| %(message)s', level=loglevel, filename=logfile, datefmt='%Y-%m-%d,%H:%M:%S')
 
     # Open input data to check that band formatting is correct
     # Load reference set radiance
@@ -403,8 +375,7 @@
 
     # Now cleanup inputs and outputs, we'll write dynamically above
     del output_reflectance_img, output_uncertainty_img
-    del reference_reflectance_img, reference_uncertainty_img, reference_locations_img, input_radiance_img,\
-        input_locations_img
+    del reference_reflectance_img, reference_uncertainty_img, reference_locations_img, input_radiance_img, input_locations_img
 
     # Initialize ray cluster
     start_time = time.time()
@@ -445,12 +416,7 @@
         args = (line_sections[l], line_sections[l + 1], reference_radiance_file, reference_reflectance_file,
                 reference_uncertainty_file, reference_locations_file, input_radiance_file,
                 input_locations_file, segmentation_file, isofit_config, output_reflectance_file,
-<<<<<<< HEAD
-                output_uncertainty_file, radiance_factors, nneighbors, nodata_value, level, logfile,
-                reference_class_file)
-=======
                 output_uncertainty_file, radiance_factors, nneighbors, nodata_value, level, logfile, reference_class_file)
->>>>>>> 2c9f054f
         results.append(_run_chunk.remote(*args))
 
     _ = ray.get(results)
@@ -458,4 +424,4 @@
     total_time = time.time() - start_time
     logging.info('Parallel empirical line inversions complete.  {} s total, {} spectra/s, {} spectra/s/core'.format(
         total_time, line_sections[-1] * n_input_samples / total_time,
-        line_sections[-1] * n_input_samples / total_time / n_cores))+                    line_sections[-1] * n_input_samples / total_time / n_cores))