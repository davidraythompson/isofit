--- conflicted
+++ resolved
@@ -51,32 +51,6 @@
         ray_temp_dir,
     ):
         # Determine FID based on sensor name
-<<<<<<< HEAD
-        if args.sensor == "ang":
-            self.fid = split(args.input_radiance)[-1][:18]
-        elif args.sensor == "av3":
-            self.fid = split(args.input_radiance)[-1][:18]
-        elif args.sensor == "avcl":
-            self.fid = split(args.input_radiance)[-1][:16]
-        elif args.sensor == "emit":
-            self.fid = split(args.input_radiance)[-1][:19]
-        elif args.sensor == "enmap":
-            self.fid = split(args.input_radiance)[-1].split("_")[5]
-        elif args.sensor == "hyp":
-            self.fid = split(args.input_radiance)[-1][:22]
-        elif args.sensor == "neon":
-            self.fid = split(args.input_radiance)[-1][:21]
-        elif args.sensor == "prism":
-            self.fid = split(args.input_radiance)[-1][:18]
-        elif args.sensor == "prisma":
-            self.fid = args.input_radiance.split("/")[-1].split("_")[1]
-        elif args.sensor == "gao":
-            self.fid = split(args.input_radiance)[-1][:23]
-        elif args.sensor =="oci":
-            self.fid = split(args.input_radiance)[-1][:24]
-        elif args.sensor[:3] == "NA-":
-            self.fid = os.path.splitext(os.path.basename(args.input_radiance))[0]
-=======
         if sensor == "ang":
             self.fid = split(input_radiance)[-1][:18]
         elif sensor == "av3":
@@ -97,9 +71,10 @@
             self.fid = input_radiance.split("/")[-1].split("_")[1]
         elif sensor == "gao":
             self.fid = split(input_radiance)[-1][:23]
+        elif sensor =="oci":
+            self.fid = split(input_radiance)[-1][:24]
         elif sensor[:3] == "NA-":
             self.fid = os.path.splitext(os.path.basename(input_radiance))[0]
->>>>>>> acbf3dfb
 
         logging.info("Flightline ID: %s" % self.fid)
 
@@ -222,13 +197,9 @@
 
         if sensor == "avcl":
             self.noise_path = str(env.path("data", "avirisc_noise.txt"))
-<<<<<<< HEAD
-        elif args.sensor == "oci":
+        elif sensor == "oci":
             self.noise_path = str(env.path("data", "oci", "oci_noise.txt"))
-        elif args.sensor == "emit":
-=======
         elif sensor == "emit":
->>>>>>> acbf3dfb
             self.noise_path = str(env.path("data", "emit_noise.txt"))
             if self.input_channelized_uncertainty_path is None:
                 self.input_channelized_uncertainty_path = str(
@@ -247,7 +218,7 @@
         self.earth_sun_distance_path = str(env.path("data", "earth_sun_distance.txt"))
 
         irr_path = ["examples", "20151026_SantaMonica", "data", "prism_optimized_irr.dat"]
-        if args.sensor == "oci":
+        if sensor == "oci":
             irr_path = ["data", "oci", "tsis_f0_0p1.txt"]
 
         self.irradiance_file = str(env.path(*irr_path))
