#! /usr/bin/env python3
#
# Authors: Philip G. Brodrick and Niklas Bohn
#

import json
import logging
import os
import subprocess
from datetime import datetime
from os.path import abspath, exists, join, split
from shutil import copyfile
from sys import platform
from typing import List

import netCDF4 as nc
import numpy as np
from scipy.io import loadmat
from spectral.io import envi

from isofit.core import isofit
from isofit.core.common import (
    envi_header,
    expand_path,
    json_load_ascii,
    resample_spectrum,
)
from isofit.data import env
from isofit.utils import surface_model


class Pathnames:
    """Class to determine and hold the large number of relative and absolute paths that are needed for isofit and
    MODTRAN configuration files.
    """

    def __init__(
        self,
        input_radiance,
        input_loc,
        input_obs,
        sensor,
        surface_path,
        working_directory,
        copy_input_files,
        modtran_path,
        rdn_factors_path,
        model_discrepancy_path,
        aerosol_climatology_path,
        channelized_uncertainty_path,
        ray_temp_dir,
    ):
        # Determine FID based on sensor name
<<<<<<< HEAD
        if args.sensor == "ang":
            self.fid = split(args.input_radiance)[-1][:18]
        elif args.sensor == "av3":
            self.fid = split(args.input_radiance)[-1][:18]
        elif args.sensor == "avcl":
            self.fid = split(args.input_radiance)[-1][:16]
        elif args.sensor == "emit":
            self.fid = split(args.input_radiance)[-1][:19]
        elif args.sensor == "enmap":
            self.fid = split(args.input_radiance)[-1].split("_")[5]
        elif args.sensor == "hyp":
            self.fid = split(args.input_radiance)[-1][:22]
        elif args.sensor == "neon":
            self.fid = split(args.input_radiance)[-1][:21]
        elif args.sensor == "prism":
            self.fid = split(args.input_radiance)[-1][:18]
        elif args.sensor == "prisma":
            self.fid = args.input_radiance.split("/")[-1].split("_")[1]
        elif args.sensor == "gao":
            self.fid = split(args.input_radiance)[-1][:23]
        elif args.sensor == "tanager":
            self.fid = split(args.input_radiance)[-1][:15]
        elif args.sensor[:3] == "NA-":
            self.fid = os.path.splitext(os.path.basename(args.input_radiance))[0]
=======
        if sensor == "ang":
            self.fid = split(input_radiance)[-1][:18]
        elif sensor == "av3":
            self.fid = split(input_radiance)[-1][:18]
        elif sensor == "avcl":
            self.fid = split(input_radiance)[-1][:16]
        elif sensor == "emit":
            self.fid = split(input_radiance)[-1][:19]
        elif sensor == "enmap":
            self.fid = split(input_radiance)[-1].split("_")[5]
        elif sensor == "hyp":
            self.fid = split(input_radiance)[-1][:22]
        elif sensor == "neon":
            self.fid = split(input_radiance)[-1][:21]
        elif sensor == "prism":
            self.fid = split(input_radiance)[-1][:18]
        elif sensor == "prisma":
            self.fid = input_radiance.split("/")[-1].split("_")[1]
        elif sensor == "gao":
            self.fid = split(input_radiance)[-1][:23]
        elif sensor == "oci":
            self.fid = split(input_radiance)[-1][:24]
        elif sensor[:3] == "NA-":
            self.fid = os.path.splitext(os.path.basename(input_radiance))[0]
>>>>>>> 9fc57c24

        logging.info("Flightline ID: %s" % self.fid)

        # Names from inputs
        self.aerosol_climatology = aerosol_climatology_path
        self.input_radiance_file = input_radiance
        self.input_loc_file = input_loc
        self.input_obs_file = input_obs
        self.working_directory = abspath(working_directory)

        self.full_lut_directory = abspath(join(self.working_directory, "lut_full/"))

        self.surface_path = surface_path

        # set up some sub-directories
        self.lut_h2o_directory = abspath(join(self.working_directory, "lut_h2o/"))
        self.config_directory = abspath(join(self.working_directory, "config/"))
        self.data_directory = abspath(join(self.working_directory, "data/"))
        self.input_data_directory = abspath(join(self.working_directory, "input/"))
        self.output_directory = abspath(join(self.working_directory, "output/"))

        # define all output names
        rdn_fname = self.fid + "_rdn"
        self.rfl_working_path = abspath(
            join(self.output_directory, rdn_fname.replace("_rdn", "_rfl"))
        )
        self.uncert_working_path = abspath(
            join(self.output_directory, rdn_fname.replace("_rdn", "_uncert"))
        )
        self.lbl_working_path = abspath(
            join(self.output_directory, rdn_fname.replace("_rdn", "_lbl"))
        )
        self.state_working_path = abspath(
            join(self.output_directory, rdn_fname.replace("_rdn", "_state"))
        )
        self.surface_working_path = abspath(join(self.data_directory, "surface.mat"))

        if copy_input_files is True:
            self.radiance_working_path = abspath(
                join(self.input_data_directory, rdn_fname)
            )
            self.obs_working_path = abspath(
                join(self.input_data_directory, self.fid + "_obs")
            )
            self.loc_working_path = abspath(
                join(self.input_data_directory, self.fid + "_loc")
            )
        else:
            self.radiance_working_path = abspath(self.input_radiance_file)
            self.obs_working_path = abspath(self.input_obs_file)
            self.loc_working_path = abspath(self.input_loc_file)

        if channelized_uncertainty_path:
            self.input_channelized_uncertainty_path = channelized_uncertainty_path
        else:
            self.input_channelized_uncertainty_path = os.getenv(
                "ISOFIT_CHANNELIZED_UNCERTAINTY"
            )

        self.channelized_uncertainty_working_path = abspath(
            join(self.data_directory, "channelized_uncertainty.txt")
        )

        if model_discrepancy_path:
            self.input_model_discrepancy_path = model_discrepancy_path
        else:
            self.input_model_discrepancy_path = None

        self.model_discrepancy_working_path = abspath(
            join(self.data_directory, "model_discrepancy.mat")
        )

        self.rdn_subs_path = abspath(
            join(self.input_data_directory, self.fid + "_subs_rdn")
        )
        self.obs_subs_path = abspath(
            join(self.input_data_directory, self.fid + "_subs_obs")
        )
        self.loc_subs_path = abspath(
            join(self.input_data_directory, self.fid + "_subs_loc")
        )
        self.rfl_subs_path = abspath(
            join(self.output_directory, self.fid + "_subs_rfl")
        )
        self.atm_coeff_path = abspath(
            join(self.output_directory, self.fid + "_subs_atm")
        )
        self.state_subs_path = abspath(
            join(self.output_directory, self.fid + "_subs_state")
        )
        self.uncert_subs_path = abspath(
            join(self.output_directory, self.fid + "_subs_uncert")
        )
        self.h2o_subs_path = abspath(
            join(self.output_directory, self.fid + "_subs_h2o")
        )

        self.wavelength_path = abspath(join(self.data_directory, "wavelengths.txt"))

        self.modtran_template_path = abspath(
            join(self.config_directory, self.fid + "_modtran_tpl.json")
        )
        self.h2o_template_path = abspath(
            join(self.config_directory, self.fid + "_h2o_tpl.json")
        )

        self.isofit_full_config_path = abspath(
            join(self.config_directory, self.fid + "_isofit.json")
        )
        self.h2o_config_path = abspath(
            join(self.config_directory, self.fid + "_h2o.json")
        )

        if modtran_path:
            self.modtran_path = modtran_path
        else:
            self.modtran_path = os.getenv("MODTRAN_DIR", env.modtran)

        self.sixs_path = os.getenv("SIXS_DIR", env.sixs)

        if sensor == "avcl":
            self.noise_path = str(env.path("data", "avirisc_noise.txt"))
        elif sensor == "oci":
            self.noise_path = str(env.path("data", "oci", "oci_noise.txt"))
        elif sensor == "emit":
            self.noise_path = str(env.path("data", "emit_noise.txt"))
            if self.input_channelized_uncertainty_path is None:
                self.input_channelized_uncertainty_path = str(
                    env.path("data", "emit_osf_uncertainty.txt")
                )
            if self.input_model_discrepancy_path is None:
                self.input_model_discrepancy_path = str(
                    env.path("data", "emit_model_discrepancy.mat")
                )

        else:
            self.noise_path = None
            logging.info("no noise path found, proceeding without")
            # quit()

        self.earth_sun_distance_path = str(env.path("data", "earth_sun_distance.txt"))

        irr_path = [
            "examples",
            "20151026_SantaMonica",
            "data",
            "prism_optimized_irr.dat",
        ]
        if sensor == "oci":
            irr_path = ["data", "oci", "tsis_f0_0p1.txt"]

        self.irradiance_file = str(env.path(*irr_path))

        self.aerosol_tpl_path = str(env.path("data", "aerosol_template.json"))
        self.rdn_factors_path = None
        if rdn_factors_path is not None:
            self.rdn_factors_path = abspath(rdn_factors_path)

        self.ray_temp_dir = ray_temp_dir

    def make_directories(self):
        """Build required subdirectories inside working_directory"""
        for dpath in [
            self.working_directory,
            self.lut_h2o_directory,
            self.full_lut_directory,
            self.config_directory,
            self.data_directory,
            self.input_data_directory,
            self.output_directory,
        ]:
            if not exists(dpath):
                os.mkdir(dpath)

    def stage_files(self):
        """Stage data files by copying into working directory"""
        files_to_stage = [
            (self.input_radiance_file, self.radiance_working_path, True),
            (self.input_obs_file, self.obs_working_path, True),
            (self.input_loc_file, self.loc_working_path, True),
            (self.surface_path, self.surface_working_path, False),
            (
                self.input_channelized_uncertainty_path,
                self.channelized_uncertainty_working_path,
                False,
            ),
            (
                self.input_model_discrepancy_path,
                self.model_discrepancy_working_path,
                False,
            ),
        ]

        for src, dst, hasheader in files_to_stage:
            if src is None:
                continue
            if not exists(dst):
                logging.info("Staging %s to %s" % (src, dst))
                copyfile(src, dst)
                if hasheader:
                    copyfile(envi_header(src), envi_header(dst))


class SerialEncoder(json.JSONEncoder):
    """Encoder for json to help ensure json objects can be passed to the workflow manager."""

    def default(self, obj):
        if isinstance(obj, np.integer):
            return int(obj)
        elif isinstance(obj, np.floating):
            return float(obj)
        else:
            return super(SerialEncoder, self).default(obj)


class LUTConfig:
    """A look up table class, containing default grid options.  All properties may be overridden with the optional
        input configuration file path

    Args:
        lut_config_file: configuration file to override default values
        emulator: emulator used - will modify required points appropriately
        no_min_lut_spacing: span all LUT dimensions with at least 2 points
    """

    def __init__(
        self,
        lut_config_file: str = None,
        emulator: str = None,
        no_min_lut_spacing: bool = False,
    ):
        if lut_config_file is not None:
            with open(lut_config_file, "r") as f:
                lut_config = json.load(f)

        # For each element, set the look up table spacing (lut_spacing) as the
        # anticipated spacing value, or 0 to use a single point (not LUT).
        # Set the 'lut_spacing_min' as the minimum distance allowed - if separation
        # does not meet this threshold based on the available data, on a single
        # point will be used.

        # Units of kilometers
        self.elevation_spacing = 0.25
        self.elevation_spacing_min = 0.2

        # Units of g / m2
        self.h2o_spacing = 0.25
        self.h2o_spacing_min = 0.03

        # Special parameter to specify the minimum allowable water vapor value in g / m2
        self.h2o_min = 0.05

        # Set defaults, will override based on settings
        # Units of g / m2
        self.h2o_range = [0.05, 5]

        # Units of degrees
        self.to_sensor_zenith_spacing = 10
        self.to_sensor_zenith_spacing_min = 2

        # Units of degrees
        self.to_sun_zenith_spacing = 10
        self.to_sun_zenith_spacing_min = 2

        # Units of degrees
        self.relative_azimuth_spacing = 60
        self.relative_azimuth_spacing_min = 25

        # Units of AOD
        self.aerosol_0_spacing = 0
        self.aerosol_0_spacing_min = 0

        # Units of AOD
        self.aerosol_1_spacing = 0
        self.aerosol_1_spacing_min = 0

        # Units of AOD
        self.aerosol_2_spacing = 0.1
        self.aerosol_2_spacing_min = 0

        # Units of AOD
        self.aerosol_0_range = [0.001, 1]
        self.aerosol_1_range = [0.001, 1]
        self.aerosol_2_range = [0.001, 1]
        self.aot_550_range = [0.001, 1]

        self.aot_550_spacing = 0
        self.aot_550_spacing_min = 0

        self.no_min_lut_spacing = no_min_lut_spacing

        # overwrite anything that comes in from the config file
        if lut_config_file is not None:
            for key in lut_config:
                if key in self.__dict__:
                    setattr(self, key, lut_config[key])

        if emulator is not None and os.path.splitext(emulator)[1] != ".jld2":
            self.aot_550_range = self.aerosol_2_range
            self.aot_550_spacing = self.aerosol_2_spacing
            self.aot_550_spacing_min = self.aerosol_2_spacing_min
            self.aerosol_2_spacing = 0

    def get_grid_with_data(
        self, data_input: np.array, spacing: float, min_spacing: float
    ):
        min_val = np.min(data_input)
        max_val = np.max(data_input)
        return self.get_grid(min_val, max_val, spacing, min_spacing)

    def get_grid(
        self, minval: float, maxval: float, spacing: float, min_spacing: float
    ):
        if spacing == 0:
            logging.debug("Grid spacing set at 0, using no grid.")
            return None
        num_gridpoints = int(np.ceil((maxval - minval) / spacing)) + 1

        # if we want to ensure there is no minimum spacing, override the spacing
        # value to set the number of grid points to at least 2
        if (
            self.no_min_lut_spacing
            and num_gridpoints == 1
            and np.isclose(maxval, minval) is False
        ):
            num_gridpoints = 2

        grid = np.linspace(minval, maxval, num_gridpoints)

        if min_spacing > 0.0001:
            grid = np.round(grid, 4)
        if len(grid) == 1:
            logging.debug(
                f"Grid spacing is 0, which is less than {min_spacing}.  No grid used"
            )
            return None
        elif (
            # Need this first conditional to rule out rounding errors
            len(grid) == 2
            and np.abs(grid[1] - grid[0]) < min_spacing
            and self.no_min_lut_spacing is False
        ):
            logging.debug(
                f"Grid spacing is {grid[1]-grid[0]}, which is less than {min_spacing}. "
                " No grid used"
            )
            return None
        else:
            return grid


class SerialEncoder(json.JSONEncoder):
    """Encoder for json to help ensure json objects can be passed to the workflow manager."""

    def default(self, obj):
        if isinstance(obj, np.integer):
            return int(obj)
        elif isinstance(obj, np.floating):
            return float(obj)
        else:
            return super(SerialEncoder, self).default(obj)


def check_surface_model(surface_path: str, wl: np.array, paths: Pathnames) -> str:
    """
    Checks and rebuilds surface model if needed.

    Args:
        surface_path: path to surface model or config dict
        wl: instrument center wavelengths
        paths: object containing references to all relevant file locations
    """
    if os.path.isfile(surface_path):
        if surface_path.endswith(".mat"):
            # check wavelength grid of surface model if provided
            model_dict = loadmat(surface_path)
            wl_surface = model_dict["wl"][0]
            if len(wl_surface) != len(wl):
                raise ValueError(
                    "Number of channels provided in surface model file does not match"
                    " wavelengths in radiance cube. Please rebuild your surface model."
                )
            if not np.all(np.isclose(wl_surface, wl, atol=0.01)):
                logging.warning(
                    "Center wavelengths provided in surface model file do not match"
                    " wavelengths in radiance cube. Please consider rebuilding your"
                    " surface model for optimal performance."
                )
            return surface_path
        elif surface_path.endswith(".json"):
            logging.info(
                "No surface model provided. Build new one using given config file."
            )
            surface_model(config_path=surface_path)
            configdir, _ = os.path.split(os.path.abspath(surface_path))
            config = json_load_ascii(surface_path, shell_replace=True)
            return expand_path(configdir, config["output_model_file"])
        else:
            raise FileNotFoundError(
                "Unrecognized format of surface file. Please provide either a .mat model or a .json config dict."
            )
    else:
        raise FileNotFoundError(
            "No surface file found. Please provide either a .mat model or a .json config dict."
        )


def build_presolve_config(
    paths: Pathnames,
    h2o_lut_grid: np.array,
    n_cores: int = -1,
    use_emp_line: bool = False,
    surface_category="multicomponent_surface",
    emulator_base: str = None,
    uncorrelated_radiometric_uncertainty: float = 0.0,
    segmentation_size: int = 400,
    debug: bool = False,
    inversion_windows=[[350.0, 1360.0], [1410, 1800.0], [1970.0, 2500.0]],
    prebuilt_lut_path: str = None,
) -> None:
    """Write an isofit config file for a presolve, with limited info.

    Args:
        paths: object containing references to all relevant file locations
        h2o_lut_grid: the water vapor look up table grid isofit should use for this solve
        n_cores: number of cores to use in processing
        use_emp_line: flag whether or not to set up for the empirical line estimation
        surface_category: type of surface to use
        emulator_base: the basename of the emulator, if used
        uncorrelated_radiometric_uncertainty: uncorrelated radiometric uncertainty parameter for isofit
        segmentation_size: image segmentation size if empirical line is used
        debug: flag to enable debug_mode in the config.implementation
        lut_path: lut path to use; if none, presolve config will create a new file
    """

    # Determine number of spectra included in each retrieval.  If we are
    # operating on segments, this will average down instrument noise
    if use_emp_line:
        spectra_per_inversion = segmentation_size
    else:
        spectra_per_inversion = 1

    if emulator_base is None:
        engine_name = "modtran"
    elif emulator_base.endswith(".jld2"):
        engine_name = "KernelFlowsGP"
    else:
        engine_name = "sRTMnet"

    if surface_category == "glint_model_surface":
        glint_model = True
        multipart_transmittance = True
    else:
        glint_model = False
        multipart_transmittance = False

    if prebuilt_lut_path is None:
        lut_path = join(paths.lut_h2o_directory, "lut.nc")
    else:
        lut_path = prebuilt_lut_path

    # set up specific presolve LUT grid
    lut_grid = {"H2OSTR": [float(x) for x in h2o_lut_grid]}
    if emulator_base is not None and os.path.splitext(emulator_base)[1] == ".jld2":
        from isofit.radiative_transfer.engines.kernel_flows import bounds_check

        bounds_check(lut_grid, emulator_base, modify=True)

    radiative_transfer_config = {
        "radiative_transfer_engines": {
            "vswir": {
                "engine_name": engine_name,
                "multipart_transmittance": multipart_transmittance,
                "glint_model": glint_model,
                "lut_path": lut_path,
                "sim_path": paths.lut_h2o_directory,
                "template_file": paths.h2o_template_path,
                "lut_names": {"H2OSTR": get_lut_subset(h2o_lut_grid)},
                "statevector_names": ["H2OSTR"],
            }
        },
        "statevector": {
            "H2OSTR": {
                "bounds": [
                    float(np.min(lut_grid["H2OSTR"])),
                    float(np.max(lut_grid["H2OSTR"])),
                ],
                "scale": 0.01,
                "init": np.percentile(lut_grid["H2OSTR"], 25),
                "prior_sigma": 100.0,
                "prior_mean": 1.5,
            }
        },
        "lut_grid": lut_grid,
        "unknowns": {"H2O_ABSCO": 0.0},
    }

    if emulator_base is not None:
        radiative_transfer_config["radiative_transfer_engines"]["vswir"][
            "emulator_file"
        ] = abspath(emulator_base)
        radiative_transfer_config["radiative_transfer_engines"]["vswir"][
            "emulator_aux_file"
        ] = abspath(os.path.splitext(emulator_base)[0] + "_aux.npz")
        radiative_transfer_config["radiative_transfer_engines"]["vswir"][
            "interpolator_base_path"
        ] = abspath(
            os.path.join(
                paths.lut_h2o_directory, os.path.basename(emulator_base) + "_vi"
            )
        )
        radiative_transfer_config["radiative_transfer_engines"]["vswir"][
            "earth_sun_distance_file"
        ] = paths.earth_sun_distance_path
        radiative_transfer_config["radiative_transfer_engines"]["vswir"][
            "irradiance_file"
        ] = paths.irradiance_file
        radiative_transfer_config["radiative_transfer_engines"]["vswir"][
            "engine_base_dir"
        ] = paths.sixs_path

    else:
        radiative_transfer_config["radiative_transfer_engines"]["vswir"][
            "engine_base_dir"
        ] = paths.modtran_path

    # make isofit configuration
    isofit_config_h2o = {
        "output": {"estimated_state_file": paths.h2o_subs_path},
        "input": {},
        "forward_model": {
            "instrument": {
                "wavelength_file": paths.wavelength_path,
                "integrations": spectra_per_inversion,
                "unknowns": {
                    "uncorrelated_radiometric_uncertainty": uncorrelated_radiometric_uncertainty
                },
            },
            "surface": {
                "surface_category": surface_category,
                "surface_file": paths.surface_working_path,
                "select_on_init": True,
            },
            "radiative_transfer": radiative_transfer_config,
        },
        "implementation": {
            "ray_temp_dir": paths.ray_temp_dir,
            "inversion": {"windows": inversion_windows},
            "n_cores": n_cores,
            "debug_mode": debug,
        },
    }

    if paths.input_channelized_uncertainty_path is not None:
        isofit_config_h2o["forward_model"]["instrument"]["unknowns"][
            "channelized_radiometric_uncertainty_file"
        ] = paths.channelized_uncertainty_working_path

    if paths.input_model_discrepancy_path is not None:
        isofit_config_h2o["forward_model"][
            "model_discrepancy_file"
        ] = paths.model_discrepancy_working_path

    if paths.noise_path is not None:
        isofit_config_h2o["forward_model"]["instrument"][
            "parametric_noise_file"
        ] = paths.noise_path
    else:
        isofit_config_h2o["forward_model"]["instrument"]["SNR"] = 1000

    if paths.rdn_factors_path:
        isofit_config_h2o["input"][
            "radiometry_correction_file"
        ] = paths.rdn_factors_path

    if use_emp_line:
        isofit_config_h2o["input"]["measured_radiance_file"] = paths.rdn_subs_path
        isofit_config_h2o["input"]["loc_file"] = paths.loc_subs_path
        isofit_config_h2o["input"]["obs_file"] = paths.obs_subs_path
    else:
        isofit_config_h2o["input"][
            "measured_radiance_file"
        ] = paths.radiance_working_path
        isofit_config_h2o["input"]["loc_file"] = paths.loc_working_path
        isofit_config_h2o["input"]["obs_file"] = paths.obs_working_path

    # write modtran_template
    with open(paths.h2o_config_path, "w") as fout:
        fout.write(
            json.dumps(isofit_config_h2o, cls=SerialEncoder, indent=4, sort_keys=True)
        )


def build_main_config(
    paths: Pathnames,
    lut_params: LUTConfig,
    h2o_lut_grid: np.array = None,
    elevation_lut_grid: np.array = None,
    to_sensor_zenith_lut_grid: np.array = None,
    to_sun_zenith_lut_grid: np.array = None,
    relative_azimuth_lut_grid: np.array = None,
    mean_latitude: float = None,
    mean_longitude: float = None,
    dt: datetime = None,
    use_emp_line: bool = True,
    n_cores: int = -1,
    surface_category="multicomponent_surface",
    emulator_base: str = None,
    uncorrelated_radiometric_uncertainty: float = 0.0,
    multiple_restarts: bool = False,
    segmentation_size=400,
    pressure_elevation: bool = False,
    debug: bool = False,
    inversion_windows=[[350.0, 1360.0], [1410, 1800.0], [1970.0, 2500.0]],
    prebuilt_lut_path: str = None,
) -> None:
    """Write an isofit config file for the main solve, using the specified pathnames and all given info

    Args:
        paths:                                object containing references to all relevant file locations
        lut_params:                           configuration parameters for the lut grid
        h2o_lut_grid:                         the water vapor look up table grid isofit should use for this solve
        elevation_lut_grid:                   the ground elevation look up table grid isofit should use for this solve
        to_sensor_zenith_lut_grid:            the to-sensor zenith angle look up table grid isofit should use for this
                                              solve
        to_sun_zenith_lut_grid:               the to-sun zenith angle look up table grid isofit should use for this
                                              solve
        relative_azimuth_lut_grid:            the relative to-sun azimuth angle look up table grid isofit should use for
                                              this solve
        mean_latitude:                        the latitude isofit should use for this solve
        mean_longitude:                       the longitude isofit should use for this solve
        dt:                                   the datetime object corresponding to this flightline to use for this solve
        use_emp_line:                         flag whether or not to set up for the empirical line estimation
        n_cores:                              the number of cores to use during processing
        surface_category:                     type of surface to use
        emulator_base:                        the basename of the emulator, if used
        uncorrelated_radiometric_uncertainty: uncorrelated radiometric uncertainty parameter for isofit
        multiple_restarts:                    if true, use multiple restarts
        segmentation_size:                    image segmentation size if empirical line is used
        pressure_elevation:                   if true, retrieve pressure elevation
        debug:                                if true, run ISOFIT in debug mode
    """

    # Determine number of spectra included in each retrieval.  If we are
    # operating on segments, this will average down instrument noise
    if use_emp_line:
        spectra_per_inversion = segmentation_size
    else:
        spectra_per_inversion = 1

    if prebuilt_lut_path is None:
        lut_path = join(paths.full_lut_directory, "lut.nc")
    else:
        lut_path = abspath(prebuilt_lut_path)

    if emulator_base is None:
        engine_name = "modtran"
    elif emulator_base.endswith(".jld2"):
        engine_name = "KernelFlowsGP"
    else:
        engine_name = "sRTMnet"

    if surface_category == "glint_model_surface":
        glint_model = True
        multipart_transmittance = True
    else:
        glint_model = False
        multipart_transmittance = False

    radiative_transfer_config = {
        "radiative_transfer_engines": {
            "vswir": {
                "engine_name": engine_name,
                "multipart_transmittance": multipart_transmittance,
                "glint_model": glint_model,
                "sim_path": paths.full_lut_directory,
                "lut_path": lut_path,
                "aerosol_template_file": paths.aerosol_tpl_path,
                "template_file": paths.modtran_template_path,
                # lut_names - populated below
                # statevector_names - populated below
            }
        },
        "statevector": {},
        "lut_grid": {},
        "unknowns": {"H2O_ABSCO": 0.0},
    }

    if emulator_base is not None:
        radiative_transfer_config["radiative_transfer_engines"]["vswir"][
            "emulator_file"
        ] = abspath(emulator_base)
        radiative_transfer_config["radiative_transfer_engines"]["vswir"][
            "emulator_aux_file"
        ] = abspath(os.path.splitext(emulator_base)[0] + "_aux.npz")
        radiative_transfer_config["radiative_transfer_engines"]["vswir"][
            "interpolator_base_path"
        ] = abspath(
            os.path.join(
                paths.full_lut_directory,
                os.path.basename(os.path.splitext(emulator_base)[0]) + "_vi",
            )
        )
        radiative_transfer_config["radiative_transfer_engines"]["vswir"][
            "earth_sun_distance_file"
        ] = paths.earth_sun_distance_path
        radiative_transfer_config["radiative_transfer_engines"]["vswir"][
            "irradiance_file"
        ] = paths.irradiance_file
        radiative_transfer_config["radiative_transfer_engines"]["vswir"][
            "engine_base_dir"
        ] = paths.sixs_path

    else:
        radiative_transfer_config["radiative_transfer_engines"]["vswir"][
            "engine_base_dir"
        ] = paths.modtran_path

    # add aerosol elements from climatology
    aerosol_state_vector, aerosol_lut_grid, aerosol_model_path = load_climatology(
        paths.aerosol_climatology,
        mean_latitude,
        mean_longitude,
        dt,
        lut_params=lut_params,
    )
    radiative_transfer_config["radiative_transfer_engines"]["vswir"][
        "aerosol_model_file"
    ] = aerosol_model_path

    if prebuilt_lut_path is None:
        if h2o_lut_grid is not None and len(h2o_lut_grid) > 1:
            radiative_transfer_config["lut_grid"]["H2OSTR"] = h2o_lut_grid.tolist()
        if elevation_lut_grid is not None and len(elevation_lut_grid) > 1:
            radiative_transfer_config["lut_grid"][
                "surface_elevation_km"
            ] = elevation_lut_grid.tolist()
        if to_sensor_zenith_lut_grid is not None and len(to_sensor_zenith_lut_grid) > 1:
            radiative_transfer_config["lut_grid"][
                "observer_zenith"
            ] = to_sensor_zenith_lut_grid.tolist()
        if to_sun_zenith_lut_grid is not None and len(to_sun_zenith_lut_grid) > 1:
            radiative_transfer_config["lut_grid"][
                "solar_zenith"
            ] = to_sun_zenith_lut_grid.tolist()
        if relative_azimuth_lut_grid is not None and len(relative_azimuth_lut_grid) > 1:
            radiative_transfer_config["lut_grid"][
                "relative_azimuth"
            ] = relative_azimuth_lut_grid.tolist()
        radiative_transfer_config["lut_grid"].update(aerosol_lut_grid)

    rtc_ln = {}
    for key in radiative_transfer_config["lut_grid"].keys():
        rtc_ln[key] = None
    radiative_transfer_config["radiative_transfer_engines"]["vswir"][
        "lut_names"
    ] = rtc_ln

    if emulator_base is not None and os.path.splitext(emulator_base)[1] == ".jld2":
        from isofit.radiative_transfer.engines.kernel_flows import bounds_check

        bounds_check(radiative_transfer_config["lut_grid"], emulator_base, modify=True)
        # modify so we set the statevector appropriately
        if "H2OSTR" in radiative_transfer_config["lut_grid"]:
            h2o_lut_grid = np.array(radiative_transfer_config["lut_grid"]["H2OSTR"])
        if "surface_elevation_km" in radiative_transfer_config["lut_grid"]:
            elevation_lut_grid = np.array(
                radiative_transfer_config["lut_grid"]["surface_elevation_km"]
            )

    if prebuilt_lut_path is not None:
        ncds = nc.Dataset(prebuilt_lut_path, "r")

        # first, check if observer zenith angle in prebuilt LUT comes in MODTRAN convention
        # and convert lut grid as needed
        if any(np.array(ncds["observer_zenith"]) > 90.0):
            to_sensor_zenith_lut_grid = np.sort(
                [180 - x for x in to_sensor_zenith_lut_grid]
            )

        radiative_transfer_config["radiative_transfer_engines"]["vswir"]["lut_names"][
            "H2OSTR"
        ] = get_lut_subset(h2o_lut_grid)
        radiative_transfer_config["radiative_transfer_engines"]["vswir"]["lut_names"][
            "surface_elevation_km"
        ] = get_lut_subset(elevation_lut_grid)
        radiative_transfer_config["radiative_transfer_engines"]["vswir"]["lut_names"][
            "observer_zenith"
        ] = get_lut_subset(to_sensor_zenith_lut_grid)
        radiative_transfer_config["radiative_transfer_engines"]["vswir"]["lut_names"][
            "solar_zenith"
        ] = get_lut_subset(to_sun_zenith_lut_grid)
        radiative_transfer_config["radiative_transfer_engines"]["vswir"]["lut_names"][
            "relative_azimuth"
        ] = get_lut_subset(relative_azimuth_lut_grid)
        for key in aerosol_lut_grid.keys():
            radiative_transfer_config["radiative_transfer_engines"]["vswir"][
                "lut_names"
            ][key] = get_lut_subset(aerosol_lut_grid[key])

        rm_keys = []
        for key, item in radiative_transfer_config["radiative_transfer_engines"][
            "vswir"
        ]["lut_names"].items():
            if key not in ncds.variables:
                logging.warning(
                    f"Key {key} not found in prebuilt LUT, removing it from LUT.  Spacing would have been: {item}"
                )
                rm_keys.append(key)
        for key in rm_keys:
            del radiative_transfer_config["radiative_transfer_engines"]["vswir"][
                "lut_names"
            ][key]

    # Now do statevector
    if h2o_lut_grid is not None:
        radiative_transfer_config["statevector"]["H2OSTR"] = {
            "bounds": [h2o_lut_grid[0], h2o_lut_grid[-1]],
            "scale": 1,
            "init": (h2o_lut_grid[1] + h2o_lut_grid[-1]) / 2.0,
            "prior_sigma": 100.0,
            "prior_mean": (h2o_lut_grid[1] + h2o_lut_grid[-1]) / 2.0,
        }

    if pressure_elevation:
        radiative_transfer_config["statevector"]["surface_elevation_km"] = {
            "bounds": [elevation_lut_grid[0], elevation_lut_grid[-1]],
            "scale": 100,
            "init": (elevation_lut_grid[0] + elevation_lut_grid[-1]) / 2.0,
            "prior_sigma": 1000.0,
            "prior_mean": (elevation_lut_grid[0] + elevation_lut_grid[-1]) / 2.0,
        }
    radiative_transfer_config["statevector"].update(aerosol_state_vector)

    # MODTRAN should know about our whole LUT grid and all of our statevectors, so copy them in
    radiative_transfer_config["radiative_transfer_engines"]["vswir"][
        "statevector_names"
    ] = list(radiative_transfer_config["statevector"].keys())

    # make isofit configuration
    isofit_config_modtran = {
        "input": {},
        "output": {},
        "forward_model": {
            "instrument": {
                "wavelength_file": paths.wavelength_path,
                "integrations": spectra_per_inversion,
                "unknowns": {
                    "uncorrelated_radiometric_uncertainty": uncorrelated_radiometric_uncertainty
                },
            },
            "surface": {
                "surface_file": paths.surface_working_path,
                "surface_category": surface_category,
                "select_on_init": True,
            },
            "radiative_transfer": radiative_transfer_config,
        },
        "implementation": {
            "ray_temp_dir": paths.ray_temp_dir,
            "inversion": {"windows": inversion_windows},
            "n_cores": n_cores,
            "debug_mode": debug,
        },
    }

    if use_emp_line:
        isofit_config_modtran["input"]["measured_radiance_file"] = paths.rdn_subs_path
        isofit_config_modtran["input"]["loc_file"] = paths.loc_subs_path
        isofit_config_modtran["input"]["obs_file"] = paths.obs_subs_path
        isofit_config_modtran["output"]["estimated_state_file"] = paths.state_subs_path
        isofit_config_modtran["output"][
            "posterior_uncertainty_file"
        ] = paths.uncert_subs_path
        isofit_config_modtran["output"][
            "estimated_reflectance_file"
        ] = paths.rfl_subs_path
        isofit_config_modtran["output"][
            "atmospheric_coefficients_file"
        ] = paths.atm_coeff_path
    else:
        isofit_config_modtran["input"][
            "measured_radiance_file"
        ] = paths.radiance_working_path
        isofit_config_modtran["input"]["loc_file"] = paths.loc_working_path
        isofit_config_modtran["input"]["obs_file"] = paths.obs_working_path
        isofit_config_modtran["output"][
            "posterior_uncertainty_file"
        ] = paths.uncert_working_path
        isofit_config_modtran["output"][
            "estimated_reflectance_file"
        ] = paths.rfl_working_path
        isofit_config_modtran["output"][
            "estimated_state_file"
        ] = paths.state_working_path

    if multiple_restarts:
        grid = {}
        if h2o_lut_grid is not None:
            h2o_delta = float(h2o_lut_grid[-1]) - float(h2o_lut_grid[0])
            grid["H2OSTR"] = [
                round(h2o_lut_grid[0] + h2o_delta * 0.02, 4),
                round(h2o_lut_grid[-1] - h2o_delta * 0.02, 4),
            ]

        # We will initialize using different AODs for the first aerosol in the LUT
        if len(aerosol_lut_grid) > 0:
            key = list(aerosol_lut_grid.keys())[0]
            aer_delta = aerosol_lut_grid[key][-1] - aerosol_lut_grid[key][0]
            grid[key] = [
                round(aerosol_lut_grid[key][0] + aer_delta * 0.02, 4),
                round(aerosol_lut_grid[key][-1] - aer_delta * 0.02, 4),
            ]
        isofit_config_modtran["implementation"]["inversion"]["integration_grid"] = grid
        isofit_config_modtran["implementation"]["inversion"][
            "inversion_grid_as_preseed"
        ] = True

    if paths.input_channelized_uncertainty_path is not None:
        isofit_config_modtran["forward_model"]["instrument"]["unknowns"][
            "channelized_radiometric_uncertainty_file"
        ] = paths.channelized_uncertainty_working_path

    if paths.input_model_discrepancy_path is not None:
        isofit_config_modtran["forward_model"][
            "model_discrepancy_file"
        ] = paths.model_discrepancy_working_path

    if paths.noise_path is not None:
        isofit_config_modtran["forward_model"]["instrument"][
            "parametric_noise_file"
        ] = paths.noise_path
    else:
        isofit_config_modtran["forward_model"]["instrument"]["SNR"] = 500

    if paths.rdn_factors_path:
        isofit_config_modtran["input"][
            "radiometry_correction_file"
        ] = paths.rdn_factors_path

    # write main config file
    with open(paths.isofit_full_config_path, "w") as fout:
        fout.write(
            json.dumps(
                isofit_config_modtran, cls=SerialEncoder, indent=4, sort_keys=True
            )
        )


def get_lut_subset(vals):
    """Populate lut_names for the appropriate style of subsetting

    Args:
        vals: the values to use for subsetting
    """

    if vals is not None and len(vals) == 1:
        return {"interp": vals[0]}
    elif vals is not None and len(vals) > 1:
        return {"gte": vals[0], "lte": vals[-1]}
    else:
        return None


def write_modtran_template(
    atmosphere_type: str,
    fid: str,
    altitude_km: float,
    dayofyear: int,
    to_sensor_azimuth: float,
    to_sensor_zenith: float,
    to_sun_zenith: float,
    relative_azimuth: float,
    gmtime: float,
    elevation_km: float,
    output_file: str,
    ihaze_type: str = "AER_RURAL",
):
    """Write a MODTRAN template file for use by isofit look up tables

    Args:
        atmosphere_type:   label for the type of atmospheric profile to use in modtran
        fid:               flight line id (name)
        altitude_km:       altitude of the sensor in km
        dayofyear:         the current day of the given year
        to_sensor_azimuth: azimuth view angle to the sensor, in degrees
        to_sensor_zenith:  sensor/observer zenith angle, in degrees
        to_sun_zenith:     final altitude solar zenith angle (0→180°)
        relative_azimuth:  final altitude relative solar azimuth (0→360°)
        gmtime:            greenwich mean time
        elevation_km:      elevation of the land surface in km
        output_file:       location to write the modtran template file to
        ihaze_type:        type of extinction and default meteorological range for the boundary-layer aerosol model
    """
    # make modtran configuration
    output_template = {
        "MODTRAN": [
            {
                "MODTRANINPUT": {
                    "NAME": fid,
                    "DESCRIPTION": "",
                    "CASE": 0,
                    "RTOPTIONS": {
                        "MODTRN": "RT_CORRK_FAST",
                        "LYMOLC": False,
                        "T_BEST": False,
                        "IEMSCT": "RT_SOLAR_AND_THERMAL",
                        "IMULT": "RT_DISORT",
                        "DISALB": False,
                        "NSTR": 8,
                        "SOLCON": 0.0,
                    },
                    "ATMOSPHERE": {
                        "MODEL": atmosphere_type,
                        "M1": atmosphere_type,
                        "M2": atmosphere_type,
                        "M3": atmosphere_type,
                        "M4": atmosphere_type,
                        "M5": atmosphere_type,
                        "M6": atmosphere_type,
                        "CO2MX": 410.0,
                        "H2OSTR": 1.0,
                        "H2OUNIT": "g",
                        "O3STR": 0.3,
                        "O3UNIT": "a",
                    },
                    "AEROSOLS": {"IHAZE": ihaze_type},
                    "GEOMETRY": {
                        "ITYPE": 3,
                        "H1ALT": altitude_km,
                        "IDAY": dayofyear,
                        "IPARM": 12,
                        "PARM1": relative_azimuth,
                        "PARM2": to_sun_zenith,
                        "TRUEAZ": to_sensor_azimuth,
                        "OBSZEN": 180 - to_sensor_zenith,  # MODTRAN convention
                        "GMTIME": gmtime,
                    },
                    "SURFACE": {
                        "SURFTYPE": "REFL_LAMBER_MODEL",
                        "GNDALT": elevation_km,
                        "NSURF": 1,
                        "SURFP": {"CSALB": "LAMB_CONST_0_PCT"},
                    },
                    "SPECTRAL": {
                        "V1": 340.0,
                        "V2": 2520.0,
                        "DV": 0.1,
                        "FWHM": 0.1,
                        "YFLAG": "R",
                        "XFLAG": "N",
                        "FLAGS": "NT A   ",
                        "BMNAME": "p1_2013",
                    },
                    "FILEOPTIONS": {"NOPRNT": 2, "CKPRNT": True},
                }
            }
        ]
    }

    # write modtran_template
    with open(output_file, "w") as fout:
        fout.write(
            json.dumps(output_template, cls=SerialEncoder, indent=4, sort_keys=True)
        )


def load_climatology(
    config_path: str,
    latitude: float,
    longitude: float,
    acquisition_datetime: datetime,
    lut_params: LUTConfig,
):
    """Load climatology data, based on location and configuration

    Args:
        config_path: path to the base configuration directory for isofit
        latitude: latitude to set for the segment (mean of acquisition suggested)
        longitude: latitude to set for the segment (mean of acquisition suggested)
        acquisition_datetime: datetime to use for the segment( mean of acquisition suggested)
        lut_params: parameters to use to define lut grid

    :Returns
        tuple containing:
            aerosol_state_vector - A dictionary that defines the aerosol state vectors for isofit
            aerosol_lut_grid - A dictionary of the aerosol lookup table (lut) grid to be explored
            aerosol_model_path - A path to the location of the aerosol model to use with MODTRAN.

    """

    aerosol_model_path = str(env.path("data", "aerosol_model.txt"))
    aerosol_state_vector = {}
    aerosol_lut_grid = {}
    aerosol_lut_ranges = [
        lut_params.aerosol_0_range,
        lut_params.aerosol_1_range,
        lut_params.aerosol_2_range,
    ]
    aerosol_lut_spacing = [
        lut_params.aerosol_0_spacing,
        lut_params.aerosol_1_spacing,
        lut_params.aerosol_2_spacing,
    ]
    aerosol_lut_spacing_mins = [
        lut_params.aerosol_0_spacing_min,
        lut_params.aerosol_1_spacing_min,
        lut_params.aerosol_2_spacing_min,
    ]

    for _a, alr in enumerate(aerosol_lut_ranges):
        aerosol_lut = lut_params.get_grid(
            alr[0], alr[1], aerosol_lut_spacing[_a], aerosol_lut_spacing_mins[_a]
        )

        if aerosol_lut is not None:
            aerosol_state_vector["AERFRAC_{}".format(_a)] = {
                "bounds": [float(alr[0]), float(alr[1])],
                "scale": 1,
                "init": float((alr[1] - alr[0]) / 10.0 + alr[0]),
                "prior_sigma": 10.0,
                "prior_mean": float((alr[1] - alr[0]) / 10.0 + alr[0]),
            }

            aerosol_lut_grid["AERFRAC_{}".format(_a)] = aerosol_lut.tolist()

    aot_550_lut = lut_params.get_grid(
        lut_params.aot_550_range[0],
        lut_params.aot_550_range[1],
        lut_params.aot_550_spacing,
        lut_params.aot_550_spacing_min,
    )

    if aot_550_lut is not None:
        aerosol_lut_grid["AOT550"] = aot_550_lut.tolist()
        alr = [aerosol_lut_grid["AOT550"][0], aerosol_lut_grid["AOT550"][-1]]
        aerosol_state_vector["AOT550"] = {
            "bounds": [float(alr[0]), float(alr[1])],
            "scale": 1,
            "init": float((alr[1] - alr[0]) / 10.0 + alr[0]),
            "prior_sigma": 10.0,
            "prior_mean": float((alr[1] - alr[0]) / 10.0 + alr[0]),
        }

    logging.info("Loading Climatology")
    # If a configuration path has been provided, use it to get relevant info
    if config_path is not None:
        month = acquisition_datetime.timetuple().tm_mon
        year = acquisition_datetime.timetuple().tm_year

        with open(config_path, "r") as fin:
            for case in json.load(fin)["cases"]:
                match = True
                logging.info("matching", latitude, longitude, month, year)

                for criterion, interval in case["criteria"].items():
                    logging.info(criterion, interval, "...")

                    if criterion == "latitude":
                        if latitude < interval[0] or latitude > interval[1]:
                            match = False

                    if criterion == "longitude":
                        if longitude < interval[0] or longitude > interval[1]:
                            match = False

                    if criterion == "month":
                        if month < interval[0] or month > interval[1]:
                            match = False

                    if criterion == "year":
                        if year < interval[0] or year > interval[1]:
                            match = False

                if match:
                    aerosol_state_vector = case["aerosol_state_vector"]
                    aerosol_lut_grid = case["aerosol_lut_grid"]
                    aerosol_model_path = case["aerosol_mdl_path"]
                    break

    logging.info(
        "Climatology Loaded.  Aerosol State Vector:\n{}\nAerosol LUT Grid:\n{}\nAerosol"
        " model path:{}".format(
            aerosol_state_vector, aerosol_lut_grid, aerosol_model_path
        )
    )

    return aerosol_state_vector, aerosol_lut_grid, aerosol_model_path


def calc_modtran_max_water(paths: Pathnames) -> float:
    """MODTRAN may put a ceiling on "legal" H2O concentrations.  This function calculates that ceiling.  The intended
     use is to make sure the LUT does not contain useless gridpoints above it.

    Args:
        paths: object containing references to all relevant file locations

    Returns:
        max_water - maximum MODTRAN H2OSTR value for provided obs conditions
    """

    max_water = None
    # TODO: this is effectively redundant from the radiative_transfer->modtran. Either devise a way
    # to port in from there, or put in utils to reduce redundancy.
    xdir = {"linux": "linux", "darwin": "macos", "windows": "windows"}
    name = "H2O_bound_test"
    filebase = os.path.join(paths.lut_h2o_directory, name)

    with open(paths.h2o_template_path, "r") as f:
        bound_test_config = json.load(f)

    bound_test_config["MODTRAN"][0]["MODTRANINPUT"]["NAME"] = name
    bound_test_config["MODTRAN"][0]["MODTRANINPUT"]["ATMOSPHERE"]["H2OSTR"] = 50

    with open(filebase + ".json", "w") as fout:
        fout.write(
            json.dumps(bound_test_config, cls=SerialEncoder, indent=4, sort_keys=True)
        )

    cmd = os.path.join(
        paths.modtran_path, "bin", xdir[platform], "mod6c_cons " + filebase + ".json"
    )

    try:
        subprocess.call(cmd, shell=True, timeout=10, cwd=paths.lut_h2o_directory)
    except:
        pass

    with open(filebase + ".tp6", errors="ignore") as tp6file:
        for count, line in enumerate(tp6file):
            if "The water column is being set to the maximum" in line:
                max_water = line.split(",")[1].strip()
                max_water = float(max_water.split(" ")[0])
                break

    if max_water is None:
        logging.error(
            "Could not find MODTRAN H2O upper bound in file {}".format(
                filebase + ".tp6"
            )
        )
        raise KeyError("Could not find MODTRAN H2O upper bound")

    return max_water


def define_surface_types(
    tsip: dict,
    rdnfile: str,
    obsfile: str,
    out_class_path: str,
    wl: np.array,
    fwhm: np.array,
):
    if np.all(wl < 10):
        wl = wl * 1000
        fwhm = fwhm * 1000

    irr_file = os.path.join(
        os.path.dirname(isofit.__file__), "..", "..", "data", "kurucz_0.1nm.dat"
    )
    irr_wl, irr = np.loadtxt(irr_file, comments="#").T
    irr = irr / 10  # convert to uW cm-2 sr-1 nm-1
    irr_resamp = resample_spectrum(irr, irr_wl, wl, fwhm)
    irr_resamp = np.array(irr_resamp, dtype=np.float32)
    irr = irr_resamp

    rdn_ds = envi.open(envi_header(rdnfile)).open_memmap(interleave="bip")
    obs_src = envi.open(envi_header(obsfile))
    obs_ds = obs_src.open_memmap(interleave="bip")

    # determine glint bands having negligible water reflectance
    try:
        b1000 = np.argmin(abs(wl - tsip["water"]["toa_threshold_wavelengths"][0]))
        b1380 = np.argmin(abs(wl - tsip["water"]["toa_threshold_wavelengths"][1]))
    except KeyError:
        logging.info(
            "No threshold wavelengths for water classification found in config file. "
            "Setting to 1000 and 1380 nm."
        )
        b1000 = np.argmin(abs(wl - 1000))
        b1380 = np.argmin(abs(wl - 1380))

    # determine cloud bands having high TOA reflectance
    try:
        b450 = np.argmin(abs(wl - tsip["cloud"]["toa_threshold_wavelengths"][0]))
        b1250 = np.argmin(abs(wl - tsip["cloud"]["toa_threshold_wavelengths"][1]))
        b1650 = np.argmin(abs(wl - tsip["cloud"]["toa_threshold_wavelengths"][2]))
    except KeyError:
        logging.info(
            "No threshold wavelengths for cloud classification found in config file. "
            "Setting to 450, 1250, and 1650 nm."
        )
        b450 = np.argmin(abs(wl - 450))
        b1250 = np.argmin(abs(wl - 1250))
        b1650 = np.argmin(abs(wl - 1650))

    classes = np.zeros(rdn_ds.shape[:2])

    for line in range(classes.shape[0]):
        for sample in range(classes.shape[1]):
            zen = np.cos(np.deg2rad(obs_ds[line, sample, 4]))

            rho = (((rdn_ds[line, sample, :] * np.pi) / irr.T).T / np.cos(zen)).T

            rho[rho[0] < -9990, :] = -9999.0

            if rho[0] < -9999:
                classes[line, sample] = -1
                continue

            # Cloud threshold from Sandford et al.
            total = (
                np.array(
                    rho[b450] > tsip["cloud"]["toa_threshold_values"][0], dtype=int
                )
                + np.array(
                    rho[b1250] > tsip["cloud"]["toa_threshold_values"][1], dtype=int
                )
                + np.array(
                    rho[b1650] > tsip["cloud"]["toa_threshold_values"][2], dtype=int
                )
            )

            if rho[b1000] < tsip["water"]["toa_threshold_values"][0]:
                classes[line, sample] = 2

            if total > 2 or rho[b1380] > tsip["water"]["toa_threshold_values"][1]:
                classes[line, sample] = 1

    header = obs_src.metadata.copy()
    header["bands"] = 1

    if "band names" in header.keys():
        header["band names"] = "Class"

    output_ds = envi.create_image(
        envi_header(out_class_path), header, ext="", force=True
    )
    output_mm = output_ds.open_memmap(interleave="bip", writable=True)
    output_mm[:, :, 0] = classes

    return classes


def copy_file_subset(matching_indices: np.array, pathnames: List):
    """Copy over subsets of given files to new locations

    Args:
        matching_indices (np.array): indices to select from (y dimension) from source dataset
        pathnames (List): list of tuples (input_filename, output_filename) to read/write to/from
    """
    for inp, outp in pathnames:
        input_ds = envi.open(envi_header(inp), inp)
        header = input_ds.metadata.copy()
        header["lines"] = np.sum(matching_indices)
        header["samples"] = 1
        output_ds = envi.create_image(envi_header(outp), header, ext="", force=True)
        output_mm = output_ds.open_memmap(interleave="bip", writable=True)
        input_mm = input_ds.open_memmap(interleave="bip", writable=True)
        output_mm[:, 0, :] = input_mm[matching_indices[:, :, 0], ...].copy()


def get_metadata_from_obs(
    obs_file: str,
    lut_params: LUTConfig,
    trim_lines: int = 5,
    max_flight_duration_h: int = 8,
    nodata_value: float = -9999,
) -> (List, bool, float, float, float, np.array, List, List):
    """Get metadata needed for complete runs from the observation file
    (bands: path length, to-sensor azimuth, to-sensor zenith, to-sun azimuth,
    to-sun zenith, phase, slope, aspect, cosine i, UTC time).

    Args:
        obs_file:              file name to pull data from
        lut_params:            parameters to use to define lut grid
        trim_lines:            number of lines to ignore at beginning and end of file (good if lines contain values
                               that are erroneous but not nodata
        max_flight_duration_h: maximum length of the current acquisition, used to check if we've lapped a UTC day
        nodata_value:          value to ignore from location file

    :Returns:
        tuple containing:
            h_m_s - list of the mean-time hour, minute, and second within the line
            increment_day - indicator of whether the UTC day has been changed since the beginning of the line time
            mean_path_km - mean distance between sensor and ground in km for good data
            mean_to_sensor_azimuth - mean to-sensor azimuth for good data
            mean_to_sensor_zenith - mean to-sensor zenith for good data
            mean_to_sun_azimuth - mean to-sun-azimuth for good data
            mean_to_sun_zenith - mean to-sun zenith for good data
            mean_relative_azimuth - mean relative to-sun azimuth for good data
            valid - boolean array indicating which pixels were NOT nodata
            to_sensor_zenith_lut_grid - the to-sensor zenith look up table grid for good data
            to_sun_zenith_lut_grid - the to-sun zenith look up table grid for good data
            relative_azimuth_lut_grid - the relative to-sun azimuth look up table grid for good data
    """
    obs_dataset = envi.open(envi_header(obs_file), obs_file)
    obs = obs_dataset.open_memmap(interleave="bip", writable=False)
    valid = np.logical_not(np.any(np.isclose(obs, nodata_value), axis=2))

    path_km = obs[:, :, 0] / 1000.0
    to_sensor_azimuth = obs[:, :, 1]
    to_sensor_zenith = obs[:, :, 2]
    to_sun_azimuth = obs[:, :, 3]
    to_sun_zenith = obs[:, :, 4]
    time = obs[:, :, 9]

    # calculate relative to-sun azimuth
    delta_phi = np.abs(to_sun_azimuth - to_sensor_azimuth)
    relative_azimuth = np.minimum(delta_phi, 360 - delta_phi)

    use_trim = trim_lines != 0 and valid.shape[0] > trim_lines * 2
    if use_trim:
        actual_valid = valid.copy()
        valid[:trim_lines, :] = False
        valid[-trim_lines:, :] = False

    mean_path_km = np.mean(path_km[valid])
    del path_km

    mean_to_sensor_azimuth = np.mean(to_sensor_azimuth[valid]) % 360
    mean_to_sun_azimuth = np.mean(to_sun_azimuth[valid]) % 360
    mean_to_sensor_zenith = np.mean(to_sensor_zenith[valid])
    mean_to_sun_zenith = np.mean(to_sun_zenith[valid])
    mean_relative_azimuth = np.mean(relative_azimuth[valid])

    # geom_margin = EPS * 2.0
    to_sensor_zenith_lut_grid = lut_params.get_grid_with_data(
        to_sensor_zenith[valid],
        lut_params.to_sensor_zenith_spacing,
        lut_params.to_sensor_zenith_spacing_min,
    )

    if to_sensor_zenith_lut_grid is not None:
        to_sensor_zenith_lut_grid = np.sort(to_sensor_zenith_lut_grid)

    to_sun_zenith_lut_grid = lut_params.get_grid_with_data(
        to_sun_zenith[valid],
        lut_params.to_sun_zenith_spacing,
        lut_params.to_sun_zenith_spacing_min,
    )

    if to_sun_zenith_lut_grid is not None:
        to_sun_zenith_lut_grid = np.sort(to_sun_zenith_lut_grid)

    relative_azimuth_lut_grid = lut_params.get_grid_with_data(
        relative_azimuth[valid],
        lut_params.relative_azimuth_spacing,
        lut_params.relative_azimuth_spacing_min,
    )

    if relative_azimuth_lut_grid is not None:
        relative_azimuth_lut_grid = np.sort(
            np.array([x % 360 for x in relative_azimuth_lut_grid])
        )

    del to_sensor_azimuth
    del to_sensor_zenith
    del to_sun_azimuth
    del to_sun_zenith
    del relative_azimuth

    # Make time calculations
    mean_time = np.mean(time[valid])
    min_time = np.min(time[valid])
    max_time = np.max(time[valid])

    increment_day = False
    # UTC day crossover corner case
    if max_time > 24 - max_flight_duration_h and min_time < max_flight_duration_h:
        time[np.logical_and(time < max_flight_duration_h, valid)] += 24
        mean_time = np.mean(time[valid])

        # This means the majority of the line was really in the next UTC day,
        # increment the line accordingly
        if mean_time > 24:
            mean_time -= 24
            increment_day = True

    # Calculate hour, minute, second
    h_m_s = [np.floor(mean_time)]
    h_m_s.append(np.floor((mean_time - h_m_s[-1]) * 60))
    h_m_s.append(np.floor((mean_time - h_m_s[-2] - h_m_s[-1] / 60.0) * 3600))

    if use_trim:
        valid = actual_valid

    return (
        h_m_s,
        increment_day,
        mean_path_km,
        mean_to_sensor_azimuth,
        mean_to_sensor_zenith,
        mean_to_sun_azimuth,
        mean_to_sun_zenith,
        mean_relative_azimuth,
        valid,
        to_sensor_zenith_lut_grid,
        to_sun_zenith_lut_grid,
        relative_azimuth_lut_grid,
    )


def get_metadata_from_loc(
    loc_file: str,
    lut_params: LUTConfig,
    trim_lines: int = 5,
    nodata_value: float = -9999,
    pressure_elevation: bool = False,
) -> (float, float, float, np.array):
    """Get metadata needed for complete runs from the location file (bands long, lat, elev).

    Args:
        loc_file: file name to pull data from
        lut_params: parameters to use to define lut grid
        trim_lines: number of lines to ignore at beginning and end of file (good if lines contain values that are
                    erroneous but not nodata
        nodata_value: value to ignore from location file
        pressure_elevation: retrieve pressure elevation (requires expanded ranges)

    :Returns:
        tuple containing:
            mean_latitude - mean latitude of good values from the location file
            mean_longitude - mean latitude of good values from the location file
            mean_elevation_km - mean ground estimate of good values from the location file
            elevation_lut_grid - the elevation look up table, based on globals and values from location file
    """

    loc_dataset = envi.open(envi_header(loc_file), loc_file)
    loc_data = loc_dataset.open_memmap(interleave="bsq", writable=False)
    valid = np.logical_not(np.any(loc_data == nodata_value, axis=0))

    use_trim = trim_lines != 0 and valid.shape[0] > trim_lines * 2
    if use_trim:
        valid[:trim_lines, :] = False
        valid[-trim_lines:, :] = False

    # Grab zensor position and orientation information
    mean_latitude = np.mean(loc_data[1, valid].flatten())
    mean_longitude = np.mean(-1 * loc_data[0, valid].flatten())
    mean_elevation_km = np.mean(loc_data[2, valid]) / 1000.0

    # make elevation grid
    min_elev = np.min(loc_data[2, valid]) / 1000.0
    max_elev = np.max(loc_data[2, valid]) / 1000.0
    if pressure_elevation:
        min_elev = max(min_elev - 2, 0)
        max_elev += 2
    elevation_lut_grid = lut_params.get_grid(
        min_elev,
        max_elev,
        lut_params.elevation_spacing,
        lut_params.elevation_spacing_min,
    )

    return mean_latitude, mean_longitude, mean_elevation_km, elevation_lut_grid


def reassemble_cube(matching_indices: np.array, paths: Pathnames):
    """Copy over subsets of given files to new locations

    Args:
        matching_indices (np.array): indices to select from (y dimension) from source dataset
        paths (Pathnames): output file array set
    """

    logging.info(f"Reassemble {paths.rfl_subs_path}")
    input_ds = envi.open(envi_header(paths.surface_subs_files["base"]["rfl"]))
    header = input_ds.metadata.copy()
    header["lines"] = len(matching_indices)
    output_ds = envi.create_image(
        envi_header(paths.rfl_subs_path), header, ext="", force=True
    )
    output_mm = output_ds.open_memmap(interleave="bip", writable=True)

    for _st, surface_type in enumerate(list(paths.surface_config_paths.keys())):
        if np.sum(matching_indices == _st) > 0:
            input_ds = envi.open(
                envi_header(paths.surface_subs_files[surface_type]["rfl"])
            )
            output_mm[matching_indices == _st, ...] = input_ds.open_memmap(
                interleave="bip"
            ).copy()[:, 0, :]

    # TODO: only records reflectance uncertainties, could grab additional states (consistent between classes)
    logging.info(f"Reassemble {paths.uncert_subs_path}")
    input_ds = envi.open(envi_header(paths.surface_subs_files["base"]["uncert"]))
    rdn_ds = envi.open(envi_header(paths.surface_subs_files["base"]["rdn"]))
    header = input_ds.metadata.copy()
    header["lines"] = len(matching_indices)
    header["bands"] = rdn_ds.metadata["bands"]

    if "band names" in header.keys():
        header["band names"] = [
            input_ds.metadata["band names"][x] for x in range(int(header["bands"]))
        ]

    output_ds = envi.create_image(
        envi_header(paths.uncert_subs_path), header, ext="", force=True
    )
    output_mm = output_ds.open_memmap(interleave="bip", writable=True)

    for _st, surface_type in enumerate(list(paths.surface_config_paths.keys())):
        if np.sum(matching_indices == _st) > 0:
            input_ds = envi.open(
                envi_header(paths.surface_subs_files[surface_type]["uncert"])
            )
            output_mm[matching_indices == _st, ...] = input_ds.open_memmap(
                interleave="bip"
            )[:, :, : int(header["bands"])].copy()[:, 0, :]<|MERGE_RESOLUTION|>--- conflicted
+++ resolved
@@ -51,32 +51,6 @@
         ray_temp_dir,
     ):
         # Determine FID based on sensor name
-<<<<<<< HEAD
-        if args.sensor == "ang":
-            self.fid = split(args.input_radiance)[-1][:18]
-        elif args.sensor == "av3":
-            self.fid = split(args.input_radiance)[-1][:18]
-        elif args.sensor == "avcl":
-            self.fid = split(args.input_radiance)[-1][:16]
-        elif args.sensor == "emit":
-            self.fid = split(args.input_radiance)[-1][:19]
-        elif args.sensor == "enmap":
-            self.fid = split(args.input_radiance)[-1].split("_")[5]
-        elif args.sensor == "hyp":
-            self.fid = split(args.input_radiance)[-1][:22]
-        elif args.sensor == "neon":
-            self.fid = split(args.input_radiance)[-1][:21]
-        elif args.sensor == "prism":
-            self.fid = split(args.input_radiance)[-1][:18]
-        elif args.sensor == "prisma":
-            self.fid = args.input_radiance.split("/")[-1].split("_")[1]
-        elif args.sensor == "gao":
-            self.fid = split(args.input_radiance)[-1][:23]
-        elif args.sensor == "tanager":
-            self.fid = split(args.input_radiance)[-1][:15]
-        elif args.sensor[:3] == "NA-":
-            self.fid = os.path.splitext(os.path.basename(args.input_radiance))[0]
-=======
         if sensor == "ang":
             self.fid = split(input_radiance)[-1][:18]
         elif sensor == "av3":
@@ -97,11 +71,12 @@
             self.fid = input_radiance.split("/")[-1].split("_")[1]
         elif sensor == "gao":
             self.fid = split(input_radiance)[-1][:23]
+        elif args.sensor == "tanager":
+            self.fid = split(args.input_radiance)[-1][:23]
         elif sensor == "oci":
             self.fid = split(input_radiance)[-1][:24]
         elif sensor[:3] == "NA-":
             self.fid = os.path.splitext(os.path.basename(input_radiance))[0]
->>>>>>> 9fc57c24
 
         logging.info("Flightline ID: %s" % self.fid)
 
