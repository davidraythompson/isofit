--- conflicted
+++ resolved
@@ -290,11 +290,7 @@
         build_main_config(paths, lut_params, h2o_lut_grid, elevation_lut_grid, to_sensor_azimuth_lut_grid,
                           to_sensor_zenith_lut_grid, mean_latitude, mean_longitude, dt, 
                           args.empirical_line == 1, args.n_cores, args.surface_category,
-<<<<<<< HEAD
-                          uncorrelated_radiometric_uncertainty, args.multiple_restarts)
-=======
                           args.emulator_base, uncorrelated_radiometric_uncertainty, args.multiple_restarts)
->>>>>>> ae7b04a8
 
         # Run modtran retrieval
         logging.info('Running ISOFIT with full LUT')
@@ -1018,11 +1014,7 @@
                       to_sensor_zenith_lut_grid: np.array = None, mean_latitude: float = None,
                       mean_longitude: float = None, dt: datetime = None, use_emp_line: bool = True, 
                       n_cores: int = -1, surface_category='multicomponent_surface',
-<<<<<<< HEAD
-                      uncorrelated_radiometric_uncertainty: float = 0.0, multiple_restarts: bool = False):
-=======
                       emulator_base: str = None, uncorrelated_radiometric_uncertainty: float = 0.0, multiple_restarts: bool = False):
->>>>>>> ae7b04a8
     """ Write an isofit config file for the main solve, using the specified pathnames and all given info
 
     Args:
@@ -1151,13 +1143,6 @@
 
     if multiple_restarts:
         eps = 1e-2
-<<<<<<< HEAD
-        grid = {'H2OSTR':[float(h2o_lut_grid[0]+eps), float(h2o_lut_grid[-1]-eps)]}
-        # We will initialize using different AODs for the first aerosol in the LUT
-        if len(aerosol_lut_grid)>0:
-           key = list(aerosol_lut_grid.keys())[0]
-           grid[key] = [float(aerosol_lut_grid[key][0]+eps), float(aerosol_lut_grid[key][-1]-eps)]
-=======
         h2o_delta = float(h2o_lut_grid[-1]) - float(h2o_lut_grid[0])
         grid = {'H2OSTR':[round(h2o_lut_grid[0]+h2o_delta*0.02,4), round(h2o_lut_grid[-1]-h2o_delta*0.02,4)]}
         # We will initialize using different AODs for the first aerosol in the LUT
@@ -1165,7 +1150,6 @@
             key = list(aerosol_lut_grid.keys())[0]
             aer_delta = aerosol_lut_grid[key][-1] - aerosol_lut_grid[key][0]
             grid[key] = [round(aerosol_lut_grid[key][0]+aer_delta*0.02), round(aerosol_lut_grid[key][-1]-aer_delta*0.02,4)]
->>>>>>> ae7b04a8
         isofit_config_modtran['implementation']['inversion']['integration_grid'] = grid
         isofit_config_modtran['implementation']['inversion']['inversion_grid_as_preseed'] = True
 
