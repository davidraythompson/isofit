--- conflicted
+++ resolved
@@ -319,17 +319,11 @@
     elif sensor == "gao":
         # parse flightline ID (GAO/CAO assumptions)
         dt = datetime.strptime(paths.fid[3:-5], "%Y%m%dt%H%M%S")
-<<<<<<< HEAD
-    elif args.sensor == "oci":
-        # Added 04/02 sc
+    elif sensor == "oci":
         # parse flightline ID (PACE OCI assumptions)
         dt = datetime.strptime(paths.fid[9:24], "%Y%m%dT%H%M%S")
-    elif args.sensor[:3] == "NA-":
-        dt = datetime.strptime(args.sensor[3:], "%Y%m%d")
-=======
     elif sensor[:3] == "NA-":
         dt = datetime.strptime(sensor[3:], "%Y%m%d")
->>>>>>> acbf3dfb
     else:
         raise ValueError(
             "Datetime object could not be obtained. Please check file name of input"
