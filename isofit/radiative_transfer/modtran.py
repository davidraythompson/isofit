--- conflicted
+++ resolved
@@ -94,8 +94,8 @@
         # Specify which of the potential MODTRAN LUT parameters are angular, which will be handled differently
         self.angular_lut_keys_degrees = ['OBSZEN', 'TRUEAZ', 'viewzen', 'viewaz', 'solzen', 'solaz']
 
-        self.last_point_looked_up = s.zeros(self.n_point)
-        self.last_point_lookup_values = s.zeros(self.n_point)
+        self.last_point_looked_up = np.zeros(self.n_point)
+        self.last_point_lookup_values = np.zeros(self.n_point)
 
         # Build the lookup table
         self.build_lut()
@@ -249,7 +249,7 @@
             total_asym = self.aer_asym.T.dot(norm_fracs)
 
             # Normalize to 550 nm
-            total_extc550 = sciopy.interpolate.interp1d(self.aer_wl, total_extc)(0.55)
+            total_extc550 = scipy.interpolate.interp1d(self.aer_wl, total_extc)(0.55)
             lvl0 = param[0]['MODTRANINPUT']['AEROSOLS']['IREGSPC'][0]
             lvl0['NARSPC'] = len(self.aer_wl)
             lvl0['VARSPC'] = [float(v) for v in self.aer_wl]
@@ -384,19 +384,12 @@
         return results_dict
 
     def _lookup_lut(self, point):
-<<<<<<< HEAD
-        ret = {}
-        for key, lut in self.luts.items():
-            ret[key] = np.array(lut(point)).ravel()
-=======
->>>>>>> 5aea98bc
-
-        if s.all(s.equal(point, self.last_point_looked_up)):
+        if np.all(np.equal(point, self.last_point_looked_up)):
             return self.last_point_lookup_values
         else:
             ret = {}
             for key, lut in self.luts.items():
-                ret[key] = s.array(lut(point)).ravel()
+                ret[key] = np.array(lut(point)).ravel()
 
             self.last_point_looked_up = point
             self.last_point_lookup_values = ret
