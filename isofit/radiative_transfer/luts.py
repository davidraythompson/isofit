"""
This is the netCDF4 implementation for handling ISOFIT LUT files. For previous
implementations and research, please see https://github.com/isofit/isofit/tree/897062a3dcc64d5292d0d2efe7272db0809a6085/isofit/luts
"""

import gc
import logging
import os
from typing import Any, List, Union

import numpy as np
import xarray as xr
from netCDF4 import Dataset

Logger = logging.getLogger(__file__)


# Statically store expected keys of the LUT file and their fill values
class Keys:

    # Constants, not along any dimension
    consts = {
        "coszen": np.nan,
        "solzen": np.nan,
    }

    # Along the wavelength dimension only
    onedim = {
        "fwhm": np.nan,
        "solar_irr": np.nan,
    }

    # Keys along all dimensions, ie. wl and point
    alldim = {
        "rhoatm": np.nan,
        "sphalb": np.nan,
        "transm_down_dir": 0,
        "transm_down_dif": 0,
        "transm_up_dir": 0,
        "transm_up_dif": 0,
        "thermal_upwelling": np.nan,
        "thermal_downwelling": np.nan,
    }


class Create:

    def __init__(
        self,
        file: str,
        wl: np.ndarray,
        grid: dict,
<<<<<<< HEAD
        attrs: dict = {},
=======
>>>>>>> 4ba228eb
        consts: dict = {},
        onedim: dict = {},
        alldim: dict = {},
        zeros: List[str] = [],
        reduce: bool = ["fwhm"],
    ):
        """
        Prepare a LUT netCDF

        Parameters
        ----------
        file : str
            NetCDF filepath for the LUT.
        wl : np.ndarray
            The wavelength array.
        grid : dict
            The LUT grid, formatted as {str: Iterable}.
<<<<<<< HEAD
        attrs: dict, defaults={}
            Dict of dataset attributes, ie. {"RT_mode": "transm"}
=======
>>>>>>> 4ba228eb
        consts : dict, optional, default={}
            Dictionary of constant values. Appends/replaces current Create.consts list.
        onedim : dict, optional, default={}
            Dictionary of one-dimensional data. Appends/replaces to the current Create.onedim list.
        alldim : dict, optional, default={}
            Dictionary of multi-dimensional data. Appends/replaces to the current Create.alldim list.
        zeros : List[str], optional, default=[]
            List of zero values. Appends to the current Create.zeros list.
        reduce : bool or list, optional, default=['fwhm']
            Reduces the initialized Dataset by dropping the variables to reduce overall memory usage.
            If True, drops all variables. If list, drop everything but these.
        """
        self.file = file
        self.wl = wl
        self.grid = grid
        self.hold = []

        self.sizes = {key: len(val) for key, val in grid.items()}
        self.attrs = attrs

        self.consts = {**Keys.consts, **consts}
        self.onedim = {**Keys.onedim, **onedim}
        self.alldim = {**Keys.alldim, **alldim}

        # Save ds for backwards compatibility (to work with extractGrid, extractPoints)
        self.initialize()

    def initialize(self) -> None:
        """
        Initializes the LUT netCDF by prepopulating it with filler values.
        """

        def createVariable(key, vals, dims=(), fill_value=np.nan, chunksizes=None):
            """
            Reusable createVariable for the Dataset object
            """
            var = ds.createVariable(
                varname=key,
                datatype="f8",
                dimensions=dims,
                fill_value=fill_value,
                chunksizes=chunksizes,
            )
            var[:] = vals
<<<<<<< HEAD

        with Dataset(self.file, "w", format="NETCDF4") as ds:
            # Dimensions
            ds.createDimension("wl", len(self.wl))
            createVariable("wl", self.wl, ("wl",))

            chunks = [len(self.wl)]
            for key, vals in self.grid.items():
                ds.createDimension(key, len(vals))
                createVariable(key, vals, (key,))
                chunks.append(1)

            # Constants
            dims = ()
            for key, vals in self.consts.items():
                createVariable(key, vals, dims)

            # One dimensional arrays
            dims = ("wl",)
            for key, vals in self.onedim.items():
                createVariable(key, vals, dims)

            # Multi dimensional arrays
            dims += tuple(self.grid)
            for key, vals in self.alldim.items():
                createVariable(key, vals, dims, chunksizes=chunks)

            # Add custom attributes onto the Dataset
            for key, value in self.attrs.items():
                ds.setncattr(key, value)
=======

        with Dataset(self.file, "w", format="NETCDF4") as ds:
            # Dimensions
            ds.createDimension("wl", len(self.wl))
            createVariable("wl", self.wl, ("wl",))

            chunks = [len(self.wl)]
            for key, vals in self.grid.items():
                ds.createDimension(key, len(vals))
                createVariable(key, vals, (key,))
                chunks.append(1)

            # Constants
            dims = ()
            for key, vals in self.consts.items():
                createVariable(key, vals, dims)

            # One dimensional arrays
            dims = ("wl",)
            for key, vals in self.onedim.items():
                createVariable(key, vals, dims)

            # Multi dimensional arrays
            dims += tuple(self.grid)
            for key, vals in self.alldim.items():
                createVariable(key, vals, dims, chunksizes=chunks)
>>>>>>> 4ba228eb

            ds.sync()
        gc.collect()

    def pointIndices(self, point: np.ndarray) -> List[int]:
        """
        Get the indices of the point in the grid.

        Parameters
        ----------
        point : np.ndarray
            The coordinates of the point in the grid.

        Returns
        -------
        List[int]
            Mapped point values to index positions.
        """
        return [
            np.where(self.grid[dim] == val)[0][0] for dim, val in zip(self.grid, point)
        ]

    def queuePoint(self, point: np.ndarray, data: dict) -> None:
        """
        Queues a point and its data to the internal hold list which is used by the
        flush function to write these points to disk.

        Parameters
        ----------
        point : np.ndarray
            The coordinates of the point in the grid.
        data : dict
            Data for this point to write.
        """
        self.hold.append((point, data))

    def flush(self) -> None:
        """
        Flushes the (point, data) pairs held in the hold list to the LUT netCDF.
        """
        unknowns = set()
        with Dataset(self.file, "a") as ds:
            for point, data in self.hold:
                for key, vals in data.items():
                    if key in self.consts:
                        ds[key].assignValue(vals)
                    elif key in self.onedim:
                        ds[key][:] = vals
                    elif key in self.alldim:
                        index = [slice(None)] + list(self.pointIndices(point))
                        ds[key][index] = vals
                    else:
                        unknowns.update([key])
            ds.sync()

        self.hold = []
        gc.collect()

        # Reduce the number of warnings produced per flush
        for key in unknowns:
            Logger.warning(
                f"Attempted to assign a key that is not recognized, skipping: {key}"
            )

    def writePoint(self, point: np.ndarray, data: dict) -> None:
        """
        Queues a point and immediately flushes to disk.

        Parameters
        ----------
        point : np.ndarray
            The coordinates of the point in the grid.
        data : dict
            Data for this point to write.
        """
        self.queuePoint(point, data)
        self.flush()

    def __getitem__(self, key: str) -> Any:
        """
        Passthrough to __getitem__ on the underlying 'ds' attribute.

        Parameters
        ----------
        key : str
            The name of the item to retrieve.

        Returns
        -------
        Any
            The value of the item retrieved from the 'ds' attribute.
        """
        return self.ds[key]

    def __repr__(self) -> str:
        return f"LUT(wl={self.wl.size}, grid={self.sizes})"


def sel(ds, dim, lt=None, lte=None, gt=None, gte=None, encompass=True):
    """
    Subselects an xarray Dataset object using .sel

    Parameters
    ----------
    ds: xarray.Dataset
        LUT dataset
    dim: str
        Dimension to work on
    lt: float, default=None
        Select along this dim coordinates that are valued less than this
    lte: float, default=None
        Select along this dim coordinates that are valued less than or equal to this
    gt: float, default=None
        Select along this dim coordinates that are valued greater than this
    gte: float, default=None
        Select along this dim coordinates that are valued greater than or equal to this
    encompass: bool, default=True
        Change the values of gte/lte such that these values are encompassed using the
        previous/next valid grid point

    Returns
    -------
    ds: xarray.Dataset
        Subsetted dataset
    """
    # Retrieve the previous/next values such that gte and lte are encompassed
    if encompass:
        if gte is not None:
            loc_subset = ds[dim].where(ds[dim] < gte).dropna(dim)
            gte = loc_subset[-1] if len(loc_subset) > 0 else ds[dim].min()
        if lte is not None:
            loc_subset = ds[dim].where(ds[dim] > lte).dropna(dim)
            lte = loc_subset[0] if len(loc_subset) > 0 else ds[dim].max()

    if lt is not None:
        ds = ds.sel({dim: ds[dim] < lt})

    if lte is not None:
        ds = ds.sel({dim: ds[dim] <= lte})

    if gt is not None:
        ds = ds.sel({dim: gt < ds[dim]})

    if gte is not None:
        ds = ds.sel({dim: gte <= ds[dim]})

    return ds


def sub(ds: xr.Dataset, dim: str, strat) -> xr.Dataset:
    """
    Subsets a dataset object along a specific dimension in a few supported ways.

    Parameters
    ----------
    ds: xr.Dataset
        Dataset to operate on
    dim: str
        Name of the dimension to subset
    strat: float, int, list, dict, str, None
        Strategy to subset the given dimension with

    Returns
    -------
    xr.Dataset
        New subset of the input dataset
    """
    if isinstance(strat, (float, int, list)):
        return ds.sel({dim: strat})

    elif isinstance(strat, str):
        return getattr(ds, strat)(dim)

    elif strat is None:
        return ds  # Take dimension as-is

    elif isinstance(strat, dict):
        if "interp" in strat:
            return ds.interp({dim: strat["interp"]})

        return sel(ds, dim, **strat)

    else:
        Logger.error(f"Unknown subsetting strategy for type: {type(strat)}")
        return ds


def load(
    file: str, subset: dict = None, dask=True, mode="r", lock=False, **kwargs
) -> xr.Dataset:
    """
    Loads a LUT NetCDF
    Assumes to be a regular grid at this time (auto creates the point dim)

    Parameters
    ----------
    file: str
        LUT file to load
    subset: dict, default={}
        Subset each dimension with a given strategy. Each dimension in the LUT file
        must be specified.
        See examples for more information
    dask: bool, default=True
        Use Dask on the backend of Xarray to lazy load the dataset. This enables
        out-of-core subsetting

    Examples
    --------
    >>> # Create a test file for the examples to load
    >>> file = 'subsetting_example.nc'
    >>> lut_dims = {
    ...     'AOT550': [0.001, 0.1009, 0.2008, 0.3007, 0.4006, 0.5005, 0.6004, 0.7003, 0.8002, 0.9001, 1.],
    ...     'H2OSTR': [0.2231, 0.4637, 0.7042, 0.9447, 1.1853, 1.4258, 1.6664, 1.9069, 2.1474, 2.388, 2.6285, 2.869, 3.1096, 3.3501],
    ...     'observer_zenith': [170.1099, 172.7845],
    ...     'surface_elevation_km': [0., 0.2361, 0.4721, 0.7082, 0.9442, 1.1803, 1.4164, 1.6524, 1.8885, 2.1245, 2.3606, 2.5966, 2.8327, 3.0688, 3.3048, 3.5409, 3.7769, 4.013],
    ...     'wl': range(285)
    ... }
    >>> ds = xr.Dataset(coords=lut_dims)
    >>> ds.to_netcdf(file)

    >>> # Subset: Exact values along the dimension
    >>> subset = {
    ...     'AOT550': None,
    ...     'H2OSTR': [1.1853, 2.869],
    ...     'observer_zenith': None,
    ...     'surface_elevation_km': None,
    ... }
    >>> load(file, subset).dims
    Frozen({'wl': 285, 'point': 792})
    >>> load(file, subset).unstack().dims
    Frozen({'AOT550': 11, 'H2OSTR': 2, 'observer_zenith': 2, 'surface_elevation_km': 18, 'wl': 285})

    >>> # Interpolate H2OSTR to 1.5
    >>> subset = {
    ...     'AOT550': None,
    ...     'H2OSTR': {
    ...         'interp': 1.5
    ...     },
    ...     'observer_zenith': None,
    ...     'surface_elevation_km': None,
    ... }
    >>> load(file, subset).dims
    Frozen({'wl': 285, 'point': 396})
    >>> load(file, subset).unstack().dims
    Frozen({'AOT550': 11, 'observer_zenith': 2, 'surface_elevation_km': 18, 'wl': 285})

    >>> # Subset: 1.1853 < H2OSTR < 2.869
    >>> subset = {
    ...     'AOT550': None,
    ...     'H2OSTR': {
    ...         'gt': 1.1853,
    ...         'lt': 2.869
    ...     },
    ...     'observer_zenith': None,
    ...     'surface_elevation_km': None,
    ... }
    >>> load(file, subset).dims
    Frozen({'wl': 285, 'point': 2376})
    >>> load(file, subset).unstack().dims
    Frozen({'AOT550': 11, 'H2OSTR': 6, 'observer_zenith': 2, 'surface_elevation_km': 18, 'wl': 285})

    >>> # Subset: 1.1853 <= H2OSTR <= 2.869, encompassed
    >>> subset = {
    ...     'AOT550': None,
    ...     'H2OSTR': {
    ...         'gte': 1.1853,
    ...         'lte': 2.869
    ...     },
    ...     'observer_zenith': None,
    ...     'surface_elevation_km': None
    ... }
    >>> load(file, subset).dims
    Frozen({'wl': 285, 'point': 3960})
    >>> load(file, subset).unstack().dims
    Frozen({'AOT550': 11, 'H2OSTR': 10, 'observer_zenith': 2, 'surface_elevation_km': 18, 'wl': 285})

    >>> # Subset: 1.1853 <= H2OSTR <= 2.869, not encompassed
    >>> subset = {
    ...     'AOT550': None,
    ...     'H2OSTR': {
    ...         'gte': 1.1853,
    ...         'lte': 2.869,
    ...         'encompass': False
    ...     },
    ...     'observer_zenith': None,
    ...     'surface_elevation_km': None
    ... }
    >>> load(file, subset).dims
    Frozen({'wl': 285, 'point': 3168})
    >>> load(file, subset).unstack().dims
    Frozen({'AOT550': 11, 'H2OSTR': 8, 'observer_zenith': 2, 'surface_elevation_km': 18, 'wl': 285})

    >>> # Subset: Exact value, squeeze dimension
    >>> subset = {
    ...     'AOT550': None,
    ...     'H2OSTR': 2.869,
    ...     'observer_zenith': None,
    ...     'surface_elevation_km': None
    ... }
    >>> load(file, subset).dims
    Frozen({'wl': 285, 'point': 396})
    >>> load(file, subset).unstack().dims
    Frozen({'AOT550': 11, 'observer_zenith': 2, 'surface_elevation_km': 18, 'wl': 285})

    >>> # Subset: Using mean, squeeze dimension
    >>> subset = {
    ...     'AOT550': None,
    ...     'H2OSTR': 'mean',
    ...     'observer_zenith': None,
    ...     'surface_elevation_km': None
    ... }
    >>> load(file, subset).dims
    Frozen({'wl': 285, 'point': 396})
    >>> load(file, subset).unstack().dims
    Frozen({'AOT550': 11, 'observer_zenith': 2, 'surface_elevation_km': 18, 'wl': 285})

    >>> # Subset: Using max, squeeze dimension
    >>> subset = {
    ...     'AOT550': None,
    ...     'H2OSTR': 'max',
    ...     'observer_zenith': None,
    ...     'surface_elevation_km': None
    ... }
    >>> load(file, subset).dims
    Frozen({'wl': 285, 'point': 396})
    >>> load(file, subset).unstack().dims
    Frozen({'AOT550': 11, 'observer_zenith': 2, 'surface_elevation_km': 18, 'wl': 285})

    >>> # Multiple subsets
    >>> subset = {
    ...     'AOT550': [0.2008, 0.4006, 0.6004],
    ...     'H2OSTR': {
    ...         'gte': 1.1853,
    ...         'lte': 2.869
    ...     },
    ...     'observer_zenith': None,
    ...     'surface_elevation_km': None
    ... }
    >>> load(file, subset).dims
    Frozen({'wl': 285, 'point': 1080})
    >>> load(file, subset).unstack().dims
    Frozen({'AOT550': 3, 'H2OSTR': 10, 'observer_zenith': 2, 'surface_elevation_km': 18, 'wl': 285})

    >>> # Multiple subsets
    >>> subset = {
    ...     'AOT550': [0.2008, 0.4006, 0.6004],
    ...     'H2OSTR': {
    ...         'gte': 1.1853,
    ...         'lte': 2.869
    ...     },
    ...     'observer_zenith': 172.7845,
    ...     'surface_elevation_km': 'mean'
    ... }
    >>> load(file, subset).dims
    Frozen({'wl': 285, 'point': 30})
    >>> load(file, subset).unstack().dims
    Frozen({'AOT550': 3, 'H2OSTR': 10, 'wl': 285})
    """
    if dask:
        ds = xr.open_mfdataset([file], mode=mode, lock=lock, **kwargs)
    else:
        ds = xr.open_dataset(file, mode=mode, lock=lock, **kwargs)

    # Special case that doesn't require defining the entire grid subsetting strategy
    if subset is None:
        Logger.debug("Subset was None, using entire file")

    elif isinstance(subset, dict):
        # The subset dict must contain all coordinate keys in the lut file
        missing = set(ds.coords) - ({"wl"} | set(subset))
        if missing:
            Logger.error(
                "The following keys are in the LUT file but not specified how to be handled by the config:"
            )
            for key in missing:
                Logger.error(f"- {key}")
            raise AttributeError(
                f"Subset dictionary is missing keys that are present in the LUT file: {missing}"
            )

        # Apply subsetting strategies
        for dim, strat in subset.items():
            ds = sub(ds, dim, strat)

    else:
        Logger.error("The subsetting strategy must be a dictionary")
        raise AttributeError(
            f"Bad subsetting strategy, expected either a dict or a NoneType: {subset}"
        )

    dims = ds.drop_dims("wl").dims

    # Create the point dimension
    ds = ds.stack(point=dims).transpose("point", "wl")

    for name, nans in ds.isnull().any().items():
        if nans:
            Logger.warning(
                f"Detected NaNs in the following LUT variable and may cause issues: {name}"
            )

    return ds


def extractPoints(ds: xr.Dataset) -> (np.array, np.array):
    """
    Extracts the points and point name arrays
    """
    points = np.array([*ds.point.data])
    names = np.array([name for name in ds.point.coords])[1:]

    return (points, names)


def extractGrid(ds: xr.Dataset) -> dict:
    """
    Extracts the LUT grid from a Dataset
    """
    grid = {}
    for dim, vals in ds.coords.items():
        if dim in {"wl", "point"}:
            continue
        grid[dim] = vals.data
    return grid


def saveDataset(file: str, ds: xr.Dataset) -> None:
    """
    Handles saving an xarray.Dataset to a NetCDF file for ISOFIT. Will detect if the
    point dim needs to be unstacked before saving (regular grids) or not (irregular)

    Parameters
    ----------
    file: str
        Path to save the `ds` object to. This will be a NetCDF, recommended extension
        is `.nc`
    ds: xarray.Dataset
        Data object to save
    """
    if "MultiIndex" in str(ds.indexes["point"]):
        ds = ds.unstack("point")

    ds.to_netcdf(file)<|MERGE_RESOLUTION|>--- conflicted
+++ resolved
@@ -50,10 +50,7 @@
         file: str,
         wl: np.ndarray,
         grid: dict,
-<<<<<<< HEAD
         attrs: dict = {},
-=======
->>>>>>> 4ba228eb
         consts: dict = {},
         onedim: dict = {},
         alldim: dict = {},
@@ -71,11 +68,8 @@
             The wavelength array.
         grid : dict
             The LUT grid, formatted as {str: Iterable}.
-<<<<<<< HEAD
         attrs: dict, defaults={}
             Dict of dataset attributes, ie. {"RT_mode": "transm"}
-=======
->>>>>>> 4ba228eb
         consts : dict, optional, default={}
             Dictionary of constant values. Appends/replaces current Create.consts list.
         onedim : dict, optional, default={}
@@ -120,7 +114,6 @@
                 chunksizes=chunksizes,
             )
             var[:] = vals
-<<<<<<< HEAD
 
         with Dataset(self.file, "w", format="NETCDF4") as ds:
             # Dimensions
@@ -151,34 +144,7 @@
             # Add custom attributes onto the Dataset
             for key, value in self.attrs.items():
                 ds.setncattr(key, value)
-=======
-
-        with Dataset(self.file, "w", format="NETCDF4") as ds:
-            # Dimensions
-            ds.createDimension("wl", len(self.wl))
-            createVariable("wl", self.wl, ("wl",))
-
-            chunks = [len(self.wl)]
-            for key, vals in self.grid.items():
-                ds.createDimension(key, len(vals))
-                createVariable(key, vals, (key,))
-                chunks.append(1)
-
-            # Constants
-            dims = ()
-            for key, vals in self.consts.items():
-                createVariable(key, vals, dims)
-
-            # One dimensional arrays
-            dims = ("wl",)
-            for key, vals in self.onedim.items():
-                createVariable(key, vals, dims)
-
-            # Multi dimensional arrays
-            dims += tuple(self.grid)
-            for key, vals in self.alldim.items():
-                createVariable(key, vals, dims, chunksizes=chunks)
->>>>>>> 4ba228eb
+
 
             ds.sync()
         gc.collect()
